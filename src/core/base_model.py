import numpy as np
from collections import deque, defaultdict

from src.utils.optimal_placement import create_adjacency_matrix, find_shortest_paths
from config.config import CrossRingConfig
from src.utils.component import Flit, Network, Node
from src.core.CrossRing_Piece_Visualizer import CrossRingVisualizer
from src.core.Link_State_Visualizer import NetworkLinkVisualizer
import matplotlib.pyplot as plt
import random
import json
import os
import sys, time
import inspect

import cProfile
import matplotlib.pyplot as plt
import numpy as np
from matplotlib.colors import LinearSegmentedColormap
import seaborn as sns
import pandas as pd
import networkx as nx
from matplotlib.patches import Rectangle, FancyArrowPatch, Patch
from matplotlib.lines import Line2D
import matplotlib.colors as mcolors
import matplotlib.cm as cm


class TokenBucket:
    """Simple token bucket for rate limiting."""

    def __init__(self, rate=1, bucket_size=10):
        self.rate = rate
        self.bucket_size = bucket_size
        self.tokens = bucket_size

    def consume(self):
        if self.tokens > 0:
            self.tokens -= 1
            return True
        return False

    def refill(self):
        self.tokens = min(self.tokens + self.rate, self.bucket_size)


class BaseModel:
    def __init__(
        self,
        model_type,
        config: SimulationConfig,
        topo_type,
        traffic_file_path,
        file_name,
        result_save_path=None,
        results_fig_save_path=None,
        plot_flow_fig=False,
        plot_RN_BW_fig=-False,
        plot_link_state=False,
        plot_ring_bridge_state=False,
        print_trace=False,
        show_trace_id=0,
        show_node_id=3,
    ):
        self.model_type_stat = model_type
        self.config = config
        self.topo_type_stat = topo_type
        self.traffic_file_path = traffic_file_path
        self.file_name = file_name
        print(f"\nModel Type: {model_type}, Topology: {self.topo_type_stat}, file_name: {self.file_name[:-4]}")

        self.result_save_path_original = result_save_path
        self.plot_flow_fig = plot_flow_fig
        self.plot_RN_BW_fig = plot_RN_BW_fig
        self.plot_link_state = plot_link_state
        self.plot_ring_bridge_state = plot_ring_bridge_state
        self.print_trace = print_trace
        self.show_trace_id = show_trace_id
        self.show_node_id = show_node_id
        self.results_fig_save_path = None
        if result_save_path:
            self.result_save_path = self.result_save_path_original + str(topo_type) + "/" + self.file_name[:-4] + "/"
            if not os.path.exists(self.result_save_path):
                os.makedirs(self.result_save_path)
        if results_fig_save_path:
            self.results_fig_save_path = results_fig_save_path
            if not os.path.exists(self.results_fig_save_path):
                os.makedirs(self.results_fig_save_path)
        self.config.topology_select(self.topo_type_stat)
        # self.initial()
        self.config.update_config()

    def initial(self):
        self.config.update_latency()
        self.adjacency_matrix = create_adjacency_matrix("CrossRing", self.config.num_nodes, self.config.cols)
        # plot_adjacency_matrix(self.adjacency_matrix)
        self.req_network = Network(self.config, self.adjacency_matrix, name="Request Network")
        self.rsp_network = Network(self.config, self.adjacency_matrix, name="Response Network")
        self.flit_network = Network(self.config, self.adjacency_matrix, name="Data Network")
        if self.plot_link_state:
            self.link_state_vis = NetworkLinkVisualizer(self.req_network)
        if self.plot_ring_bridge_state:
            self.ring_bridge_state_vis = CrossRingVisualizer(self.config, self.show_node_id)
        if self.config.Both_side_ETag_upgrade:
            self.req_network.Both_side_ETag_upgrade = self.rsp_network.Both_side_ETag_upgrade = self.flit_network.Both_side_ETag_upgrade = True
        self.routes = find_shortest_paths(self.adjacency_matrix)
        self.node = Node(self.config)
        self.flits = []
        self.throughput_time = []
        self.data_count = 0
        self.req_count = 0
        self.flit_id_count = 0
        self.send_flits_num = 0
        self.send_reqs_num = 0
        self.trans_flits_num = 0
        self.end_time = np.inf
        self.print_interval = 5000
        self.flit_num, self.req_num, self.rsp_num = 0, 0, 0
        self.new_write_req = []
        self.directions = ["right", "left", "up", "local"]
        self.direction_conditions = {
            "right": lambda flit: flit.path[1] - flit.path[0] == 1,
            "left": lambda flit: flit.path[1] - flit.path[0] == -1,
            "up": lambda flit: flit.path[1] - flit.path[0] == -self.config.cols and flit.source - flit.destination != self.config.cols,
            "local": lambda flit: flit.source - flit.destination == self.config.cols,
        }
        self.flit_position = set(
            self.config.ddr_send_positions + self.config.sdma_send_positions + self.config.l2m_send_positions + self.config.gdma_send_positions
        )
        self.read_ip_intervals = defaultdict(list)  # 存储每个IP的读请求时间区间
        self.write_ip_intervals = defaultdict(list)  # 存储每个IP的写请求时间区间

        self.rn_port_1 = []
        self.rn_port_2 = []
        self.sn_port_1 = []
        self.sn_port_2 = []
        spec = self.config.CHANNEL_SPEC
        # If spec is a dict mapping names -> attributes
        if isinstance(spec, dict):
            for name, num in spec.items():
                if name in ["gdma"]:
                    for i in range(num):
                        self.rn_port_1.append(f"{name}_{i}")
                elif name in ["sdma"]:
                    for i in range(num):
                        self.rn_port_2.append(f"{name}_{i}")
                elif name in ["ddr"]:
                    for i in range(num):
                        self.sn_port_1.append(f"{name}_{i}")
                elif name in ["l2m"]:
                    for i in range(num):
                        self.sn_port_2.append(f"{name}_{i}")
        self.rn_req_ptr_1 = random.randrange(len(self.rn_port_1)) if self.rn_port_1 else 0
        self.rn_req_ptr_2 = random.randrange(len(self.rn_port_2)) if self.rn_port_2 else 0

        self.sn_rsp_ptr_1 = random.randrange(len(self.sn_port_1)) if self.sn_port_1 else 0
        self.sn_rsp_ptr_2 = random.randrange(len(self.sn_port_2)) if self.sn_port_2 else 0

        self.rn_dat_ptr_1 = random.randrange(len(self.rn_port_1)) if self.rn_port_1 else 0
        self.rn_dat_ptr_2 = random.randrange(len(self.rn_port_2)) if self.rn_port_2 else 0

        self.sn_dat_ptr_1 = random.randrange(len(self.sn_port_1)) if self.sn_port_1 else 0
        self.sn_dat_ptr_2 = random.randrange(len(self.sn_port_2)) if self.sn_port_2 else 0

        self.sn_req_ej_ptr_1 = random.randrange(len(self.sn_port_1)) if self.sn_port_1 else 0
        self.sn_req_ej_ptr_2 = random.randrange(len(self.sn_port_2)) if self.sn_port_2 else 0

        self.rn_rsp_ej_ptr_1 = random.randrange(len(self.rn_port_1)) if self.rn_port_1 else 0
        self.rn_rsp_ej_ptr_2 = random.randrange(len(self.rn_port_2)) if self.rn_port_2 else 0

        self.sn_dat_ej_ptr_1 = random.randrange(len(self.sn_port_1)) if self.sn_port_1 else 0
        self.sn_dat_ej_ptr_2 = random.randrange(len(self.sn_port_2)) if self.sn_port_2 else 0

        self.rn_dat_ej_ptr_1 = random.randrange(len(self.rn_port_1)) if self.rn_port_1 else 0
        self.rn_dat_ej_ptr_2 = random.randrange(len(self.rn_port_2)) if self.rn_port_2 else 0

        # Token bucket per sn port (rate-limit)
        self.token_bucket = defaultdict(dict)
        self.flit_size_bytes = 128
        for port in self.sn_port_1 + self.sn_port_2:
            for ip in self.config.ddr_send_positions:
                if port.startswith("ddr"):
                    self.token_bucket[ip][port] = TokenBucket(
                        rate=self.config.ddr_bandwidth_limit / self.config.network_frequency / self.flit_size_bytes,
                        bucket_size=self.config.ddr_bandwidth_limit,
                    )
                elif port.startswith("l2m"):
                    self.token_bucket[ip][port] = TokenBucket(
                        rate=self.config.l2m_bandwidth_limit / self.config.network_frequency / self.flit_size_bytes,
                        bucket_size=self.config.l2m_bandwidth_limit,
                    )

        # self.ddr_bytes_per_cycle = self.config.ddr_bandwidth_limit / self.config.network_frequency / self.flit_size_bytes
        # self.ddr_ips = self.config.ddr_send_positions
        # # 每个 DDR IP 的桶容量与初始令牌数
        # self.ddr_bucket_capacity = {ip: {"ddr_1": self.config.ddr_bandwidth_limit, "ddr_2": self.config.ddr_bandwidth_limit} for ip in self.ddr_ips}
        # self.ddr_tokens = {ip: {"ddr_1": self.ddr_bucket_capacity[ip]["ddr_1"], "ddr_2": self.ddr_bucket_capacity[ip]["ddr_2"]} for ip in self.ddr_ips}
        # self.ddr_last_cycle = {ip: {"ddr_1": 0, "ddr_2": 0} for ip in self.ddr_ips}

        # # L2M token‐bucket (single bucket per L2M port) ---
        # self.l2m_bytes_per_cycle = self.config.l2m_bandwidth_limit / self.config.network_frequency / self.flit_size_bytes
        # self.l2m_ips = self.config.l2m_send_positions
        # self.l2m_bucket_capacity = {
        #     "read": {ip: {"l2m_1": self.config.l2m_bandwidth_limit, "l2m_2": self.config.l2m_bandwidth_limit} for ip in self.l2m_ips},
        #     "write": {ip: {"l2m_1": self.config.l2m_bandwidth_limit, "l2m_2": self.config.l2m_bandwidth_limit} for ip in self.l2m_ips},
        # }
        # self.l2m_tokens = {
        #     "read": {ip: {"l2m_1": self.l2m_bucket_capacity["read"][ip]["l2m_1"], "l2m_2": self.l2m_bucket_capacity["read"][ip]["l2m_2"]} for ip in self.l2m_ips},
        #     "write": {ip: {"l2m_1": self.l2m_bucket_capacity["write"][ip]["l2m_1"], "l2m_2": self.l2m_bucket_capacity["write"][ip]["l2m_2"]} for ip in self.l2m_ips},
        # }
        # self.l2m_last_cycle = {"read": {ip: {"l2m_1": 0, "l2m_2": 0} for ip in self.l2m_ips}, "write": {ip: {"l2m_1": 0, "l2m_2": 0} for ip in self.l2m_ips}}

        self.dma_rw_counts = {
            "gdma": {ip: {"read": 0, "write": 0} for ip in self.config.gdma_send_positions},
            "sdma": {ip: {"read": 0, "write": 0} for ip in self.config.sdma_send_positions},
        }
        # self.dma_rw_counts = {"gdma": {"read": 0, "write": 0}, "sdma": {"read": 0, "write": 0}}

        self.rn_bandwidth_stats = {
            "SDMA read DDR": {"time": [], "bandwidth": []},
            "SDMA read L2M": {"time": [], "bandwidth": []},
            "GDMA read DDR": {"time": [], "bandwidth": []},
            "GDMA read L2M": {"time": [], "bandwidth": []},
            "SDMA write DDR": {"time": [], "bandwidth": []},
            "SDMA write L2M": {"time": [], "bandwidth": []},
            "GDMA write DDR": {"time": [], "bandwidth": []},
            "GDMA write L2M": {"time": [], "bandwidth": []},
            "total": {"time": [], "bandwidth": []},
        }

        # statistical data
        self.send_read_flits_num_stat = 0
        self.send_write_flits_num_stat = 0
        self.rn_send_num_stat = 0
        self.file_name_stat = self.file_name[:-4]
        self.negative_rsp_num_stat, self.positive_rsp_num_stat = 0, 0
        self.R_finish_time_stat, self.W_finish_time_stat = 0, 0
        self.R_tail_latency_stat, self.W_tail_latency_stat = 0, 0
        self.req_cir_h_num_stat, self.req_cir_v_num_stat = 0, 0
        self.rsp_cir_h_num_stat, self.rsp_cir_v_num_stat = 0, 0
        self.data_cir_h_num_stat, self.data_cir_v_num_stat = 0, 0
        self.req_wait_cycle_h_num_stat, self.req_wait_cycle_v_num_stat = 0, 0
        self.rsp_wait_cycle_h_num_stat, self.rsp_wait_cycle_v_num_stat = 0, 0
        self.data_wait_cycle_h_num_stat, self.data_wait_cycle_v_num_stat = 0, 0
        self.read_retry_num_stat, self.write_retry_num_stat = 0, 0
        self.EQ_ETag_T1_num_stat, self.EQ_ETag_T0_num_stat = 0, 0
        self.RB_ETag_T1_num_stat, self.RB_ETag_T0_num_stat = 0, 0
        self.ITag_h_num_stat, self.ITag_v_num_stat = 0, 0
        (
            self.read_BW_stat,
            self.read_total_latency_avg_stat,
            self.read_total_latency_max_stat,
        ) = (0, 0, 0)
        self.read_cmd_latency_avg_stat, self.read_cmd_latency_max_stat = 0, 0
        self.read_rsp_latency_avg_stat, self.read_rsp_latency_max_stat = 0, 0
        self.read_dat_latency_avg_stat, self.read_dat_latency_max_stat = 0, 0
        (
            self.write_BW_stat,
            self.write_total_latency_avg_stat,
            self.write_total_latency_max_stat,
        ) = (0, 0, 0)
        self.write_cmd_latency_avg_stat, self.write_cmd_latency_max_stat = 0, 0
        self.write_rsp_latency_avg_stat, self.write_rsp_latency_max_stat = 0, 0
        self.write_dat_latency_avg_stat, self.write_dat_latency_max_stat = 0, 0
        self.Total_BW_stat = 0

    def run(self):
        """Main simulation loop."""
        self.load_request_stream()
        flits, reqs, rsps = [], [], []
        self.cycle = 0
        tail_time = 0

        while True:
            self.cycle += 1
            self.cycle_mod = self.cycle % self.config.network_frequency

            self.check_and_release_sn_tracker()
            self.debug_func()

            # Process requests
            self.process_requests()

            # Inject and process flits for requests
            if self.rn_type != "Idle":
                self.handle_request_injection()

            reqs = self.process_and_move_flits(self.req_network, reqs, "req")

            if self.rn_type != "Idle":
                self.move_all_to_inject_queue(self.req_network, "req")

                # Inject and process responses
                self.handle_response_injection()

            rsps = self.process_and_move_flits(self.rsp_network, rsps, "rsp")

            if self.sn_type != "Idle":
                self.move_all_to_inject_queue(self.rsp_network, "rsp")

                # Inject and process data flits
                self.handle_data_injection()

            flits = self.process_and_move_flits(self.flit_network, flits, "data")
            # if flits:
            # print(flits)

            self.move_all_to_inject_queue(self.flit_network, "data")

            # Tag moves
            self.tag_move(self.req_network)
            self.tag_move(self.rsp_network)
            self.tag_move(self.flit_network)

            if self.rn_type != "Idle":
                self.process_received_data()

            # Evaluate throughput time
            self.update_throughput_metrics(flits)

            if self.cycle / self.config.network_frequency % self.print_interval == 0:
                self.log_summary()

            if (
                self.req_count >= self.read_req + self.write_req
                and self.send_flits_num == self.flit_network.recv_flits_num >= self.read_flit + self.write_flit
                and self.trans_flits_num == 0
                and not self.new_write_req
                or self.cycle > self.end_time * self.config.network_frequency
                # or self.cycle > 60000 * self.config.network_frequency
            ):
                if tail_time == 0:
                    print("Finish!")
                    break
                else:
                    tail_time -= 1

        # Performance evaluation
        self.print_data_statistic()
        self.log_summary()
        self.evaluate_results(self.flit_network)

    def _refill_ddr_tokens(self, ip, sn_type):
        """按周期为 DDR IP ip 的令牌桶充值（单位：bytes）。"""
        dt = self.cycle - self.ddr_last_cycle[ip][sn_type]
        if dt <= 0:
            return
        # 每个 cycle 产生 self.ddr_bytes_per_cycle 字节令牌
        add = dt * self.ddr_bytes_per_cycle
        cap = self.ddr_bucket_capacity[ip][sn_type]
        self.ddr_tokens[ip][sn_type] = min(cap, self.ddr_tokens[ip][sn_type] + add)
        self.ddr_last_cycle[ip][sn_type] = self.cycle

    def _refill_l2m_tokens(self, ip, sn_type, req_type):
        """每 cycle 为 L2M IP ip 的令牌桶充值（单位：bytes）。"""
        dt = self.cycle - self.l2m_last_cycle[req_type][ip][sn_type]
        if dt <= 0:
            return
        add = dt * self.l2m_bytes_per_cycle
        cap = self.l2m_bucket_capacity[req_type][ip][sn_type]
        self.l2m_tokens[req_type][ip][sn_type] = min(cap, self.l2m_tokens[req_type][ip][sn_type] + add)
        self.l2m_last_cycle[req_type][ip][sn_type] = self.cycle

    def debug_func(self):
        if self.print_trace:
            self.flit_trace(self.show_trace_id)
        if self.plot_link_state:
            show_id = self.show_trace_id
            use_highlight = 1
            if self.req_network.send_flits[show_id] and not self.req_network.send_flits[show_id][-1].is_arrive:
                self.link_state_vis.update(self.req_network, show_id, use_highlight)
            # elif self.rsp_network.send_flits[show_id] and not self.rsp_network.send_flits[show_id][-1].is_arrive:
            # self.vis.update(self.rsp_network, use_highlight)
            elif (
                self.flit_network.send_flits[show_id]
                and not self.flit_network.send_flits[show_id][-1].is_arrive
                and self.flit_network.send_flits[show_id][0].current_link is not None
            ):
                self.link_state_vis.update(self.flit_network, show_id, use_highlight)
            elif self.flit_network.send_flits[show_id] and self.flit_network.send_flits[show_id][-1].is_arrive:
                self.link_state_vis.update(self.flit_network, show_id, 0)

        if self.plot_ring_bridge_state:
            self.ring_bridge_state_vis.update_display(self.flit_network)

    def process_received_data(self):
        """Process received data in RN and SN networks."""
        positions = self.flit_position
        for in_pos in positions:
            self.process_rn_received_data(in_pos)
            self.process_sn_received_data(in_pos)

    def process_rn_received_data(self, in_pos):
        """Handle received data in the RN network."""
        if in_pos in self.node.rn_rdb_recv[self.rn_type] and len(self.node.rn_rdb_recv[self.rn_type][in_pos]) > 0:
            packet_id = self.node.rn_rdb_recv[self.rn_type][in_pos][0]
            self.node.rn_rdb[self.rn_type][in_pos][packet_id].pop(0)
            if len(self.node.rn_rdb[self.rn_type][in_pos][packet_id]) == 0:
                self.node.rn_rdb[self.rn_type][in_pos].pop(packet_id)
                self.node.rn_rdb_recv[self.rn_type][in_pos].pop(0)
                self.node.rn_rdb_count[self.rn_type][in_pos] += self.req_network.send_flits[packet_id][0].burst_length
                req = next(
                    (req for req in self.node.rn_tracker["read"][self.rn_type][in_pos] if req.packet_id == packet_id),
                    None,
                )
                self.req_cir_h_num_stat += req.circuits_completed_h
                self.req_cir_v_num_stat += req.circuits_completed_v
                self.req_wait_cycle_h_num_stat += req.wait_cycle_h
                self.req_wait_cycle_v_num_stat += req.wait_cycle_v
                for flit in self.flit_network.arrive_flits[packet_id]:
                    flit.leave_db_cycle = self.cycle
                    flit.rn_data_collection_complete_cycle = self.cycle
                self.node.rn_tracker["read"][self.rn_type][in_pos].remove(req)
                self.node.rn_tracker_count["read"][self.rn_type][in_pos] += 1
                self.node.rn_tracker_pointer["read"][self.rn_type][in_pos] -= 1

    def process_sn_received_data(self, in_pos):
        """Handle received data in the SN network."""
        if in_pos in self.node.sn_wdb_recv[self.sn_type] and len(self.node.sn_wdb_recv[self.sn_type][in_pos]) > 0:
            packet_id = self.node.sn_wdb_recv[self.sn_type][in_pos][0]
            self.node.sn_wdb[self.sn_type][in_pos][packet_id].pop(0)
            if len(self.node.sn_wdb[self.sn_type][in_pos][packet_id]) == 0:
                self.node.sn_wdb[self.sn_type][in_pos].pop(packet_id)
                self.node.sn_wdb_recv[self.sn_type][in_pos].pop(0)
                self.node.sn_wdb_count[self.sn_type][in_pos] += self.req_network.send_flits[packet_id][0].burst_length
                req = next(
                    (req for req in self.node.sn_tracker[self.sn_type][in_pos] if req.packet_id == packet_id),
                    None,
                )
                self.req_cir_h_num_stat += req.circuits_completed_h
                self.req_cir_v_num_stat += req.circuits_completed_v
                for flit in self.flit_network.send_flits[packet_id]:
                    flit.leave_db_cycle = self.cycle + self.config.sn_tracker_release_latency
                    flit.sn_data_collection_complete_cycle = self.cycle
                # 释放tracker 增加40ns
                release_time = self.cycle + self.config.sn_tracker_release_latency
                self.node.sn_tracker_release_time[release_time].append((self.sn_type, in_pos, req))
                # self.node.sn_tracker[self.sn_type][in_pos].remove(req)
                # self.node.sn_tracker_count[self.sn_type][req.sn_tracker_type][in_pos] += 1
                if self.node.sn_wdb_count[self.sn_type][in_pos] > 0 and self.node.sn_req_wait["write"][self.sn_type][in_pos]:
                    new_req = self.node.sn_req_wait["write"][self.sn_type][in_pos].pop(0)
                    new_req.sn_tracker_type = req.sn_tracker_type
                    new_req.req_attr = "old"
                    self.node.sn_tracker[self.sn_type][in_pos].append(new_req)
                    self.node.sn_tracker_count[self.sn_type][new_req.sn_tracker_type][in_pos] -= 1
                    self.node.sn_wdb[self.sn_type][in_pos][new_req.packet_id] = []
                    self.node.sn_wdb_count[self.sn_type][in_pos] -= new_req.burst_length
                    self.create_rsp(new_req, "positive")

    def check_and_release_sn_tracker(self):
        """Check if any trackers can be released based on the current cycle."""
        for release_time in sorted(self.node.sn_tracker_release_time.keys()):
            if release_time > self.cycle:
                return
            tracker_list = self.node.sn_tracker_release_time.pop(release_time)
            for sn_type, in_pos, req in tracker_list:
                self.node.sn_tracker[sn_type][in_pos].remove(req)
                self.node.sn_tracker_count[sn_type][req.sn_tracker_type][in_pos] += 1

    def move_all_to_inject_queue(self, network, network_type):
        """Move all items from pre-injection queues to injection queues for a given network."""
        if network_type == "req":
            positions = getattr(self.config, f"{self.rn_type}_send_positions")
        elif network_type == "rsp":
            positions = getattr(self.config, f"{self.sn_type}_send_positions")
        elif network_type == "data":
            positions = set(getattr(self.config, f"{self.rn_type}_send_positions") + getattr(self.config, f"{self.sn_type}_send_positions"))

        for ip_pos in positions:
            for direction in self.directions:
                pre_queue = network.inject_queues_pre[direction]
                queue = network.inject_queues[direction]
                self.move_to_inject_queue(network, pre_queue, queue, ip_pos)

    def print_data_statistic(self):
        print(
            f"Data statistic: Read: {self.read_req, self.read_flit}, "
            f"Write: {self.write_req, self.write_flit}, "
            f"Total: {self.read_req + self.write_req, self.read_flit + self.write_flit}"
        )

    def log_summary(self):
        print(
            f"T: {self.cycle // self.config.network_frequency}, Req_cnt: {self.req_count} In_Req: {self.req_num}, Rsp: {self.rsp_num},"
            f" R_fn: {self.send_read_flits_num_stat}, W_fn: {self.send_write_flits_num_stat}, "
            f"Trans_fn: {self.trans_flits_num}, Recv_fn: {self.flit_network.recv_flits_num}"
        )

    def handle_request_injection(self):
        """Inject requests into the network."""
        # dma_type = self.rn_type  # "gdma" or "sdma"
        # max_gap = self.config.gdma_rw_gap if dma_type == "gdma" else self.config.sdma_rw_gap
        # for ip_pos in getattr(self.config, f"{self.rn_type}_send_positions"):
        #     counts = self.dma_rw_counts[dma_type][ip_pos]
        #     for req_type in ["read", "write"]:
        #         rd = counts["read"]
        #         wr = counts["write"]
        #         if req_type == "read":
        #             if self.req_network.ip_read[self.rn_type][ip_pos]:
        #                 if rd - wr >= max_gap:
        #                     continue
        #                 req = self.req_network.ip_read[self.rn_type][ip_pos][0]
        #                 if (
        #                     self.node.rn_rdb_count[self.rn_type][ip_pos] > self.node.rn_rdb_reserve[self.rn_type][ip_pos] * req.burst_length
        #                     and self.node.rn_tracker_count[req_type][self.rn_type][ip_pos] > 0
        #                 ):
        #                     counts["read"] += 1
        #                     req.req_entry_network_cycle = self.cycle
        #                     self.req_network.ip_read[self.rn_type][ip_pos].popleft()
        #                     self.node.rn_tracker[req_type][self.rn_type][ip_pos].append(req)
        #                     self.node.rn_tracker_count[req_type][self.rn_type][ip_pos] -= 1
        #                     self.node.rn_rdb_count[self.rn_type][ip_pos] -= req.burst_length
        #                     self.node.rn_rdb[self.rn_type][ip_pos][req.packet_id] = []
        #         elif req_type == "write":
        #             if self.req_network.ip_write[self.rn_type][ip_pos]:
        #                 if wr - rd >= max_gap:
        #                     continue
        #                 req = self.req_network.ip_write[self.rn_type][ip_pos][0]
        #                 if self.node.rn_wdb_count[self.rn_type][ip_pos] >= req.burst_length and self.node.rn_tracker_count[req_type][self.rn_type][ip_pos] > 0:
        #                     counts["write"] += 1
        #                     req.req_entry_network_cycle = self.cycle
        #                     self.req_network.ip_write[self.rn_type][ip_pos].popleft()
        #                     self.node.rn_tracker[req_type][self.rn_type][ip_pos].append(req)
        #                     self.node.rn_tracker_count[req_type][self.rn_type][ip_pos] -= 1
        #                     self.node.rn_wdb_count[self.rn_type][ip_pos] -= req.burst_length
        #                     self.node.rn_wdb[self.rn_type][ip_pos][req.packet_id] = []
        #                     self.create_write_packet(req)
        #     self.select_inject_network(ip_pos)

        # Inject at most one request per RN‑port group (port‑1 ⇔ gdma,
        # port‑2 ⇔ sdma) every cycle, with READ / WRITE round‑robin.
        port_groups = [
            ("sdma", self.rn_port_1, "rn_req_ptr_1"),
            ("gdma", self.rn_port_2, "rn_req_ptr_2"),
        ]

        for dma_type, port_list, ptr_attr in port_groups:
            if not port_list:
                continue

            max_gap = self.config.gdma_rw_gap if dma_type == "gdma" else self.config.sdma_rw_gap
            send_positions = getattr(self.config, f"{dma_type}_send_positions")
            ptr = getattr(self, ptr_attr)

            # Round‑robin across IPs
            for ip_pos in send_positions:
                for _ in range(len(port_list)):
                    ip_idx = ptr % len(port_list)
                    ptr = (ptr + 1) % len(port_list)

                    last_sel = self.req_network.last_select[dma_type][ip_pos]
                    order = ("write", "read") if last_sel == "read" else ("read", "write")
                    injected = False

                    for req_type in order:  # READ / WRITE RR
                        rd_cnt = self.dma_rw_counts[dma_type][ip_pos]["read"]
                        wr_cnt = self.dma_rw_counts[dma_type][ip_pos]["write"]
                        if req_type == "read" and rd_cnt - wr_cnt >= max_gap:
                            continue
                        if req_type == "write" and wr_cnt - rd_cnt >= max_gap:
                            continue

                        qname = "ip_read" if req_type == "read" else "ip_write"
                        ip_queue = getattr(self.req_network, qname)[dma_type][ip_pos]
                        if not ip_queue:
                            continue
                        req = ip_queue[0]

                        tracker_ok = self.node.rn_tracker_count[req_type][dma_type][ip_pos] > 0
                        if req_type == "read":
                            buf_ok = self.node.rn_rdb_count[dma_type][ip_pos] > self.node.rn_rdb_reserve[dma_type][ip_pos] * req.burst_length
                        else:
                            buf_ok = self.node.rn_wdb_count[dma_type][ip_pos] >= req.burst_length
                        if not (tracker_ok and buf_ok):
                            continue

                        # --- perform the injection ---
                        self.dma_rw_counts[dma_type][ip_pos][req_type] += 1
                        req.req_entry_network_cycle = self.cycle
                        ip_queue.popleft()
                        self.node.rn_tracker[req_type][dma_type][ip_pos].append(req)
                        self.node.rn_tracker_count[req_type][dma_type][ip_pos] -= 1

                        if req_type == "read":
                            self.node.rn_rdb_count[dma_type][ip_pos] -= req.burst_length
                            self.node.rn_rdb[dma_type][ip_pos][req.packet_id] = []
                        else:
                            self.node.rn_wdb_count[dma_type][ip_pos] -= req.burst_length
                            self.node.rn_wdb[dma_type][ip_pos][req.packet_id] = []
                            self.create_write_packet(req)

                        self.req_network.last_select[dma_type][ip_pos] = req_type
                        self.select_inject_network(ip_pos, dma_type)  # updated API
                        injected = True
                        break  # done with R/W loop

                    if injected:
                        break  # done with IP RR

            setattr(self, ptr_attr, ptr)

    def process_and_move_flits(self, network, flits, flit_type):
        """Process injection queues and move flits."""
        for inject_queues in network.inject_queues.values():
            num, moved_flits = self.process_inject_queues(network, inject_queues)
            if num == 0 and not moved_flits:
                continue
            if flit_type == "req":
                self.req_num += num
            elif flit_type == "rsp":
                self.rsp_num += num
            elif flit_type == "data":
                self.flit_num += num
            flits.extend(moved_flits)
        flits = self.flit_move(network, flits, flit_type)
        return flits

    def handle_response_injection(self):
        """Inject responses into the network."""
        for ip_pos in getattr(self.config, f"{self.sn_type}_send_positions"):
            if self.node.sn_rsp_queue[self.sn_type][ip_pos]:
                rsp = self.node.sn_rsp_queue[self.sn_type][ip_pos][0]
                for direction in self.directions:
                    queue = self.rsp_network.inject_queues[direction]
                    queue_pre = self.rsp_network.inject_queues_pre[direction]
                    if self.direction_conditions[direction](rsp) and len(queue[ip_pos]) < self.config.IQ_OUT_FIFO_DEPTH:
                        rsp.rsp_entry_network_cycle = self.cycle
                        queue_pre[ip_pos] = rsp
                        self.node.sn_rsp_queue[self.sn_type][ip_pos].pop(0)

    def handle_data_injection(self):
        """
        Inject data flits into the network.
        """
        for ip_pos in self.flit_position:
            inject_flits = [
                (
                    self.node.sn_rdb[self.sn_type][ip_pos][0]
                    if self.node.sn_rdb[self.sn_type][ip_pos] and self.node.sn_rdb[self.sn_type][ip_pos][0].departure_cycle <= self.cycle
                    else None
                ),
                (
                    self.node.rn_wdb[self.rn_type][ip_pos][self.node.rn_wdb_send[self.rn_type][ip_pos][0]][0]
                    if len(self.node.rn_wdb_send[self.rn_type][ip_pos]) > 0
                    else None
                ),
            ]
            for direction in self.directions:
                rr_index = self.flit_network.inject_queue_rr[direction][self.cycle_mod][ip_pos]
                for i in rr_index:
                    if flit := inject_flits[i]:
                        queue = self.flit_network.inject_queues[direction]
                        queue_pre = self.flit_network.inject_queues_pre[direction]
                        if self.direction_conditions[direction](flit) and len(queue[ip_pos]) < self.config.IQ_OUT_FIFO_DEPTH:
                            dst3 = flit.original_destination_type[:3]
                            if flit.req_type == "read" and dst3 == "ddr":
                                self._refill_ddr_tokens(flit.source, flit.original_destination_type)
                                if self.ddr_tokens[flit.source][flit.original_destination_type] < 1:
                                    continue
                                self.ddr_tokens[flit.source][flit.original_destination_type] -= 1

                            elif flit.req_type == "read" and dst3 == "l2m":
                                self._refill_l2m_tokens(
                                    flit.source,
                                    flit.original_destination_type,
                                    flit.req_type,
                                )
                                if self.l2m_tokens[flit.req_type][flit.source][flit.original_destination_type] < 1:
                                    continue
                                self.l2m_tokens[flit.req_type][flit.source][flit.original_destination_type] -= 1

                            req = self.req_network.send_flits[flit.packet_id][0]
                            flit.sync_latency_record(req)
                            flit.data_entry_network_cycle = self.cycle
                            queue_pre[flit.source] = flit
                            self.send_flits_num += 1
                            self.trans_flits_num += 1
                            if i == 0:
                                self.send_read_flits_num_stat += 1
                                self.node.sn_rdb[self.sn_type][ip_pos].pop(0)
                                if len(self.flit_network.arrive_flits[flit.packet_id]) == flit.burst_length:
                                    # finish current req injection
                                    req = next(
                                        (req for req in self.node.sn_tracker[self.sn_type][ip_pos] if req.packet_id == flit.packet_id),
                                        None,
                                    )
                                    self.node.sn_tracker[self.sn_type][ip_pos].remove(req)
                                    self.node.sn_tracker_count[self.sn_type][req.sn_tracker_type][ip_pos] += 1
                                    if self.node.sn_req_wait["read"][self.sn_type][ip_pos]:
                                        # If there is a waiting request, inject it
                                        new_req = self.node.sn_req_wait["read"][self.sn_type][ip_pos].pop(0)
                                        new_req.sn_tracker_type = req.sn_tracker_type
                                        new_req.req_attr = "old"
                                        self.node.sn_tracker[self.sn_type][ip_pos].append(new_req)
                                        self.node.sn_tracker_count[self.sn_type][req.sn_tracker_type][ip_pos] -= 1
                                        self.create_rsp(new_req, "positive")
                            else:
                                self.send_write_flits_num_stat += 1
                                if flit.flit_id == 0:
                                    for f in self.node.rn_wdb[self.rn_type][ip_pos][flit.packet_id]:
                                        f.entry_db_cycle = self.cycle
                                self.node.rn_wdb[self.rn_type][ip_pos][flit.packet_id].pop(0)
                                # if flit.is_last_flit:
                                if len(self.flit_network.arrive_flits[flit.packet_id]) == flit.burst_length:
                                    # finish current req injection
                                    req = next(
                                        (req for req in self.node.rn_tracker["write"][self.rn_type][ip_pos] if req.packet_id == flit.packet_id),
                                        None,
                                    )
                                    self.node.rn_tracker["write"][self.rn_type][ip_pos].remove(req)
                                    self.node.rn_tracker_count["write"][self.rn_type][ip_pos] += 1
                                    self.node.rn_tracker_pointer["write"][self.rn_type][ip_pos] -= 1
                                    self.node.rn_wdb_send[self.rn_type][ip_pos].pop(0)
                                    self.node.rn_wdb[self.rn_type][ip_pos].pop(req.packet_id)
                                    self.node.rn_wdb_count[self.rn_type][ip_pos] += req.burst_length
                            inject_flits[i] = None
                            break

    def update_throughput_metrics(self, flits):
        """Update throughput metrics based on flit counts."""
        # if len(flits) > 0 and self.begin is None:
        #     self.begin = self.cycle
        self.trans_flits_num = len(flits)
        # if len(flits) == 0:
        #     self.throughput_time.append(self.trans_flits_num)
        #     self.trans_flits_num = 0
        # self.end = self.cycle
        # self.begin, self.end = None, None

    def load_request_stream(self):
        # self.req_stream = []
        self.read_req, self.write_req = 0, 0
        self.read_flit, self.write_flit = 0, 0
        with open(self.traffic_file_path + self.file_name, "r") as file:
            for line in file:
                split_line = list(line.strip().split(","))
                # TODO: network frequence change
                split_line = [
                    # request cycle
                    int(split_line[0]) * self.config.network_frequency,
                    int(split_line[1]),  # source id
                    split_line[2],  # source type
                    int(split_line[3]),  # destination id
                    split_line[4],  # destination type
                    split_line[5],  # request type
                    int(split_line[6]),  # burst length
                ]
                if split_line[5] == "R":
                    self.read_req += 1
                    self.read_flit += split_line[6]
                elif split_line[5] == "W":
                    self.write_req += 1
                    self.write_flit += split_line[6]
                    # self.req_stream.append(split_line)
        self.print_data_statistic()
        self.req_stream = self._load_requests_stream()
        self.next_req = None  # 缓存未处理的请求

    def _load_requests_stream(self):
        """从文件生成请求流（按时间排序）"""
        with open(self.traffic_file_path + self.file_name, "r") as f:
            for line in f:
                # 解析每行数据为元组（根据实际格式调整）
                split_line = line.strip().split(",")
                yield (
                    # request cycle
                    int(split_line[0]) * self.config.network_frequency,
                    int(split_line[1]),  # source id
                    split_line[2],  # source type
                    int(split_line[3]),  # destination id
                    split_line[4],  # destination type
                    split_line[5],  # request type
                    int(split_line[6]),  # burst length
                )

    def get_network_types(self):
        type_mapping = {0: ("sdma", "ddr"), 1: ("gdma", "l2m")}
        return type_mapping.get(self.cycle_mod, ("Idle", "Idle"))

    def error_log(self, flit, target_id):
        if flit and flit.packet_id == target_id:
            print(
                # inspect.currentframe().f_back.f_code.co_name,  # 调用函数名称
                self.cycle,
                flit,
            )

    def flit_trace(self, packet_id):
        if self.plot_link_state and self.link_state_vis.should_stop:
            return
        # if self.cycle % 1 == 0 and self.flit_network.send_flits[packet_id] and self.flit_network.send_flits[packet_id][0].current_link is not None:
        if (
            self.cycle % 1 == 0
            and (
                self.req_network.send_flits[packet_id]
                and self.req_network.send_flits[packet_id][-1].current_link
                and not self.req_network.send_flits[packet_id][-1].is_arrive
            )
            or (
                self.rsp_network.send_flits[packet_id]
                and self.rsp_network.send_flits[packet_id][-1].current_link
                and not self.rsp_network.send_flits[packet_id][-1].is_arrive
            )
            or (
                self.flit_network.send_flits[packet_id]
                and self.flit_network.send_flits[packet_id][-1].current_link
                and not self.flit_network.send_flits[packet_id][-1].is_arrive
            )
        ):
            # print(self.cycle, self.req_network.send_flits[packet_id], self.rsp_network.send_flits[packet_id], len(self.flit_network.arrive_flits[packet_id]))
            print(
                self.cycle,
                self.req_network.send_flits[packet_id],
                self.rsp_network.send_flits[packet_id],
                self.flit_network.send_flits[packet_id],
            )
            time.sleep(0.3)

    def process_requests(self):
        # while self.new_write_req and self.new_write_req[0].departure_cycle <= self.cycle:
        #     req = self.new_write_req[0]
        #     self.req_network.send_flits[req.packet_id].append(req)
        #     self.req_network.ip_write[req.source_type][req.source].append(req)
        #     self.req_count += 1
        #     self.write_req += 1
        #     self.new_write_req.pop(0)
        #     self.write_flit += req.burst_length
        # processed_any = False
        while True:
            # Get next request if we don't have one cached
            if self.next_req is None:
                try:
                    self.next_req = next(self.req_stream)
                except StopIteration:
                    break  # No more requests

            # Check if request's arrival time has come
            if self.next_req[0] > self.cycle:
                break  # Wait for next cycle

            req_data = self.next_req
            source = self.node_map(req_data[1])
            destination = self.node_map(req_data[3], False)
            path = self.routes[source][destination]

            # Create flit object
            req = Flit(source, destination, path)
            req.source_original = req_data[1]
            req.destination_original = req_data[3]
            req.flit_type = "req"
            req.departure_cycle = req_data[0]
            req.burst_length = req_data[6]
            req.source_type = req_data[2]
            req.destination_type = req_data[4][:3]
            req.original_source_type = req_data[2]
            req.original_destination_type = req_data[4]

            # Handle topology-specific type assignments
            if self.topo_type_stat in ["5x4", "4x5"]:
                req.source_type = "gdma" if req_data[1] < 16 else "sdma"
                req.destination_type = "ddr" if req_data[3] < 16 else "l2m"
            elif self.topo_type_stat in ["3x3"]:
                req.destination_type = "ddr" if req_data[4] in ["ddr_1", "l2m_1"] else "l2m"

            req.packet_id = Node.get_next_packet_id()
            req.req_type = "read" if req_data[5] == "R" else "write"

            # if self.node.rn_tracker_count[req.req_type][req.source_type][source] <= 10:
            #     self.next_req = None
            #     continue

            # Add to appropriate network structures
            self.req_network.send_flits[req.packet_id].append(req)
            if req.req_type == "read":
                self.req_network.ip_read[req.source_type][req.source].append(req)
                self.R_tail_latency_stat = req_data[0]
            else:
                self.req_network.ip_write[req.source_type][req.source].append(req)
                self.W_tail_latency_stat = req_data[0]

            # Record command table entry cycle
            req.cmd_entry_cmd_table_cycle = self.cycle

            # Reset cached request and update count
            self.next_req = None
            self.req_count += 1

    def select_inject_network(self, ip_pos, dma_type="gdma"):
        read_old = self.node.rn_rdb_reserve[dma_type][ip_pos] > 0 and self.node.rn_rdb_count[dma_type][ip_pos] > self.config.burst
        read_new = len(self.node.rn_tracker["read"][dma_type][ip_pos]) - 1 > self.node.rn_tracker_pointer["read"][dma_type][ip_pos]
        write_old = self.node.rn_wdb_reserve[dma_type][ip_pos] > 0
        write_new = len(self.node.rn_tracker["write"][dma_type][ip_pos]) - 1 > self.node.rn_tracker_pointer["write"][dma_type][ip_pos]

        read_valid = read_old or read_new
        write_valid = write_old or write_new
        if read_valid and write_valid:
            if self.req_network.last_select[dma_type][ip_pos] == "write":
                if read_old:
                    if req := next(
                        (req for req in self.node.rn_tracker_wait["read"][dma_type][ip_pos] if req.req_state == "valid"),
                        None,
                    ):
                        for direction in self.directions:
                            queue_pre = self.req_network.inject_queues_pre[direction]
                            queue = self.req_network.inject_queues[direction]
                            if self.direction_conditions[direction](req) and len(queue[ip_pos]) < self.config.IQ_OUT_FIFO_DEPTH:
                                queue_pre[ip_pos] = req
                                self.node.rn_tracker_wait["read"][dma_type][ip_pos].remove(req)
                                self.node.rn_rdb_reserve[dma_type][ip_pos] -= 1
                                self.node.rn_rdb_count[dma_type][ip_pos] -= req.burst_length
                                self.node.rn_rdb[dma_type][ip_pos][req.packet_id] = []
                                self.req_network.last_select[dma_type][ip_pos] = "read"
                else:
                    rn_tracker_pointer = self.node.rn_tracker_pointer["read"][dma_type][ip_pos] + 1
                    if req := self.node.rn_tracker["read"][dma_type][ip_pos][rn_tracker_pointer]:
                        for direction in self.directions:
                            queue = self.req_network.inject_queues[direction]
                            queue_pre = self.req_network.inject_queues_pre[direction]
                            if self.direction_conditions[direction](req) and len(queue[ip_pos]) < self.config.IQ_OUT_FIFO_DEPTH:
                                queue_pre[ip_pos] = req
                                self.node.rn_tracker_pointer["read"][dma_type][ip_pos] += 1
                                self.req_network.last_select[dma_type][ip_pos] = "read"
            elif write_old:
                if req := next(
                    (req for req in self.node.rn_tracker_wait["write"][dma_type][ip_pos] if req.req_state == "valid"),
                    None,
                ):
                    for direction in self.directions:
                        queue = self.req_network.inject_queues[direction]
                        queue_pre = self.req_network.inject_queues_pre[direction]
                        if self.direction_conditions[direction](req) and len(queue[ip_pos]) < self.config.IQ_OUT_FIFO_DEPTH:
                            queue_pre[ip_pos] = req
                            self.node.rn_tracker_wait["write"][dma_type][ip_pos].remove(req)
                            self.node.rn_wdb_reserve[dma_type][ip_pos] -= 1
                            self.req_network.last_select[dma_type][ip_pos] = "write"
            else:
                rn_tracker_pointer = self.node.rn_tracker_pointer["write"][dma_type][ip_pos] + 1
                if req := self.node.rn_tracker["write"][dma_type][ip_pos][rn_tracker_pointer]:
                    for direction in self.directions:
                        queue = self.req_network.inject_queues[direction]
                        queue_pre = self.req_network.inject_queues_pre[direction]
                        if self.direction_conditions[direction](req) and len(queue[ip_pos]) < self.config.IQ_OUT_FIFO_DEPTH:
                            queue_pre[ip_pos] = req
                            self.node.rn_tracker_pointer["write"][dma_type][ip_pos] += 1
                            self.req_network.last_select[dma_type][ip_pos] = "write"
        elif read_valid:
            if read_old:
                if req := next(
                    (req for req in self.node.rn_tracker_wait["read"][dma_type][ip_pos] if req.req_state == "valid"),
                    None,
                ):
                    for direction in self.directions:
                        queue = self.req_network.inject_queues[direction]
                        queue_pre = self.req_network.inject_queues_pre[direction]
                        if self.direction_conditions[direction](req) and len(queue[ip_pos]) < self.config.IQ_OUT_FIFO_DEPTH:
                            queue_pre[ip_pos] = req
                            self.node.rn_tracker_wait["read"][dma_type][ip_pos].remove(req)
                            self.node.rn_rdb_reserve[dma_type][ip_pos] -= 1
                            self.node.rn_rdb_count[dma_type][ip_pos] -= req.burst_length
                            self.node.rn_rdb[dma_type][ip_pos][req.packet_id] = []
                            self.req_network.last_select[dma_type][ip_pos] = "read"
            else:
                rn_tracker_pointer = self.node.rn_tracker_pointer["read"][dma_type][ip_pos] + 1
                if req := self.node.rn_tracker["read"][dma_type][ip_pos][rn_tracker_pointer]:
                    for direction in self.directions:
                        queue = self.req_network.inject_queues[direction]
                        queue_pre = self.req_network.inject_queues_pre[direction]
                        if self.direction_conditions[direction](req) and len(queue[ip_pos]) < self.config.IQ_OUT_FIFO_DEPTH:
                            queue_pre[ip_pos] = req
                            self.node.rn_tracker_pointer["read"][dma_type][ip_pos] += 1
                            self.req_network.last_select[dma_type][ip_pos] = "read"
        elif write_valid:
            if write_old:
                if req := next(
                    (req for req in self.node.rn_tracker_wait["write"][dma_type][ip_pos] if req.req_state == "valid"),
                    None,
                ):
                    for direction in self.directions:
                        queue = self.req_network.inject_queues[direction]
                        queue_pre = self.req_network.inject_queues_pre[direction]
                        if self.direction_conditions[direction](req) and len(queue[ip_pos]) < self.config.IQ_OUT_FIFO_DEPTH:
                            queue_pre[ip_pos] = req
                            self.node.rn_tracker_wait["write"][dma_type][ip_pos].remove(req)
                            self.node.rn_wdb_reserve[dma_type][ip_pos] -= 1
                            self.req_network.last_select[dma_type][ip_pos] = "write"
            else:
                rn_tracker_pointer = self.node.rn_tracker_pointer["write"][dma_type][ip_pos] + 1
                if req := self.node.rn_tracker["write"][dma_type][ip_pos][rn_tracker_pointer]:
                    for direction in self.directions:
                        queue = self.req_network.inject_queues[direction]
                        queue_pre = self.req_network.inject_queues_pre[direction]
                        if self.direction_conditions[direction](req) and len(queue[ip_pos]) < self.config.IQ_OUT_FIFO_DEPTH:
                            queue_pre[ip_pos] = req
                            self.node.rn_tracker_pointer["write"][dma_type][ip_pos] += 1
                            self.req_network.last_select[dma_type][ip_pos] = "write"

    def move_to_inject_queue(self, network, queue_pre, queue, ip_pos):
        if queue_pre[ip_pos]:
            queue_pre[ip_pos].departure_inject_cycle = self.cycle
            queue[ip_pos].append(queue_pre[ip_pos])
            queue_pre[ip_pos] = None

    def classify_flits(self, flits):
        (
            ring_bridge_EQ_flits,
            vertical_flits,
            horizontal_flits,
            new_flits,
            local_flits,
        ) = ([], [], [], [], [])
        for flit in flits:
            # if flit.packet_id == 102 and flit.flit_id == 0:
            # print(flit, "1")
            if flit.source - flit.destination == self.config.cols:
                flit.is_new_on_network = False
                flit.is_arrive = True
                local_flits.append(flit)
            elif not flit.current_link:
                new_flits.append(flit)
            elif flit.current_link[0] - flit.current_link[1] == self.config.cols and flit.current_link[1] == flit.destination:
                ring_bridge_EQ_flits.append(flit)
            elif abs(flit.current_link[0] - flit.current_link[1]) == 1:
                # 横向环
                horizontal_flits.append(flit)
            else:
                # 纵向环
                vertical_flits.append(flit)
        return (
            ring_bridge_EQ_flits,
            vertical_flits,
            horizontal_flits,
            new_flits,
            local_flits,
        )

    def flit_move(self, network, flits, flit_type):
        # 分类不同类型的flits
        (
            ring_bridge_EQ_flits,
            vertical_flits,
            horizontal_flits,
            new_flits,
            local_flits,
        ) = self.classify_flits(flits)

        # 先对已有的flit进行plan和绕环
        for flit in new_flits + vertical_flits + horizontal_flits:
            network.plan_move(flit)

        for flit in new_flits + horizontal_flits + vertical_flits + local_flits:
            if network.execute_moves(flit, self.cycle):
                flits.remove(flit)

        # 处理transfer station的flits
        for col in range(1, self.config.rows, 2):
            for row in range(self.config.cols):
                pos = col * self.config.cols + row
                next_pos = pos - self.config.cols
                eject_flit, vup_flit, vdown_flit = None, None, None

                # 获取各方向的flit
                # station_flits = [
                #     (network.ring_bridge["up"][(pos, next_pos)][0] if network.ring_bridge["up"][(pos, next_pos)] else None),
                #     (network.ring_bridge["left"][(pos, next_pos)][0] if network.ring_bridge["left"][(pos, next_pos)] else None),
                #     (network.ring_bridge["right"][(pos, next_pos)][0] if network.ring_bridge["right"][(pos, next_pos)] else None),
                #     (network.ring_bridge["ft"][(pos, next_pos)][0] if network.ring_bridge["ft"][(pos, next_pos)] else None),
                # ]
                station_flits = [
                    (network.ring_bridge[fifo_pos][(pos, next_pos)][0] if network.ring_bridge[fifo_pos][(pos, next_pos)] else None)
                    for fifo_pos in ["up", "left", "right", "ft"]
                ]
                # if not all(flit is None for flit in station_flits):
                #     print(station_flits)

                # 处理eject操作
                if len(network.ring_bridge["eject"][(pos, next_pos)]) < self.config.RB_OUT_FIFO_DEPTH:
                    eject_flit = self._process_eject_flit(network, station_flits, pos, next_pos)

                # 处理vup操作
                if len(network.ring_bridge["vup"][(pos, next_pos)]) < self.config.RB_OUT_FIFO_DEPTH:
                    vup_flit = self._process_vup_flit(network, station_flits, pos, next_pos)

                # 处理vdown操作
                if len(network.ring_bridge["vdown"][(pos, next_pos)]) < self.config.RB_OUT_FIFO_DEPTH:
                    vdown_flit = self._process_vdown_flit(network, station_flits, pos, next_pos)

                # transfer_eject
                # 处理eject队列
                if (
                    next_pos in network.eject_queues["ring_bridge"]
                    and len(network.eject_queues["ring_bridge"][next_pos]) < self.config.EQ_IN_FIFO_DEPTH
                    and network.ring_bridge["eject"][(pos, next_pos)]
                ):
                    flit = network.ring_bridge["eject"][(pos, next_pos)].popleft()
                    flit.is_arrive = True

                up_node, down_node = (
                    next_pos - self.config.cols * 2,
                    next_pos + self.config.cols * 2,
                )
                if up_node < 0:
                    up_node = next_pos
                if down_node >= self.config.num_nodes:
                    down_node = next_pos
                # 处理vup方向
                self._process_ring_bridge(network, "up", pos, next_pos, down_node, up_node)

                # 处理vdown方向
                self._process_ring_bridge(network, "down", pos, next_pos, up_node, down_node)

                if eject_flit:
                    network.ring_bridge["eject"][(pos, next_pos)].append(eject_flit)
                if vup_flit:
                    network.ring_bridge["vup"][(pos, next_pos)].append(vup_flit)
                if vdown_flit:
                    network.ring_bridge["vdown"][(pos, next_pos)].append(vdown_flit)

        # eject arbitration
        if flit_type in ["req", "rsp", "data"]:
            self._handle_eject_arbitration(network, flit_type)

        # 处理transfer station的flits
        for flit in ring_bridge_EQ_flits:
            if flit.is_arrive:
                flit.arrival_network_cycle = self.cycle
                if len(network.eject_queues["ring_bridge"][flit.destination]) < self.config.EQ_IN_FIFO_DEPTH:
                    network.eject_queues["ring_bridge"][flit.destination].append(flit)
                    flits.remove(flit)
                else:
                    flit.is_arrive = False
            else:
                network.execute_moves(flit, self.cycle)

        return flits

    def _process_eject_flit(self, network, station_flits, pos, next_pos):
        """处理eject操作"""
        eject_flit = None

        if station_flits[3] and station_flits[3].destination == next_pos:
            eject_flit = station_flits[3]
            station_flits[3] = None
            network.ring_bridge["ft"][(pos, next_pos)].popleft()
        else:
            index = network.round_robin["ring_bridge"][next_pos]
            for i in index:
                if station_flits[i] and station_flits[i].destination == next_pos:
                    eject_flit = station_flits[i]
                    station_flits[i] = None
                    self._update_ring_bridge(network, pos, next_pos, i)
                    break

        return eject_flit

    def _process_vup_flit(self, network, station_flits, pos, next_pos):
        """处理vup操作"""
        vup_flit = None

        if station_flits[3] and station_flits[3].destination < next_pos:
            vup_flit = station_flits[3]
            network.ring_bridge["ft"][(pos, next_pos)].popleft()
        else:
            index = network.round_robin["up"][next_pos]
            for i in index:
                if station_flits[i] and station_flits[i].destination < next_pos:
                    vup_flit = station_flits[i]
                    station_flits[i] = None
                    self._update_ring_bridge(network, pos, next_pos, i)
                    break

        return vup_flit

    def _process_vdown_flit(self, network, station_flits, pos, next_pos):
        """处理vdown操作"""
        vdown_flit = None

        if station_flits[3] and station_flits[3].destination > next_pos:
            vdown_flit = station_flits[3]
            network.ring_bridge["ft"][(pos, next_pos)].popleft()
        else:
            index = network.round_robin["down"][next_pos]
            for i in index:
                if station_flits[i] and station_flits[i].destination > next_pos:
                    vdown_flit = station_flits[i]
                    station_flits[i] = None
                    self._update_ring_bridge(network, pos, next_pos, i)
                    break

        return vdown_flit

    def _update_ring_bridge(self, network, pos, next_pos, index):
        """更新transfer stations"""
        if index == 0:
            flit = network.ring_bridge["up"][(pos, next_pos)].popleft()
        elif index == 1:
            flit = network.ring_bridge["left"][(pos, next_pos)].popleft()
            if flit.ETag_priority == "T0":
                network.RB_UE_Counters["left"][(pos, next_pos)]["T0"] -= 1
            elif flit.ETag_priority == "T1":
                network.RB_UE_Counters["left"][(pos, next_pos)]["T0"] -= 1
                network.RB_UE_Counters["left"][(pos, next_pos)]["T1"] -= 1
            else:
                network.RB_UE_Counters["left"][(pos, next_pos)]["T0"] -= 1
                network.RB_UE_Counters["left"][(pos, next_pos)]["T1"] -= 1
                network.RB_UE_Counters["left"][(pos, next_pos)]["T2"] -= 1
        elif index == 2:
            flit = network.ring_bridge["right"][(pos, next_pos)].popleft()
            if flit.ETag_priority == "T1" or flit.ETag_priority == "T0":
                network.RB_UE_Counters["right"][(pos, next_pos)]["T1"] -= 1
            else:
                network.RB_UE_Counters["right"][(pos, next_pos)]["T1"] -= 1
                network.RB_UE_Counters["right"][(pos, next_pos)]["T2"] -= 1

        if flit.ETag_priority == "T1":
            self.RB_ETag_T1_num_stat += 1
        elif flit.ETag_priority == "T0":
            self.RB_ETag_T0_num_stat += 1

        flit.ETag_priority = "T2"
        network.round_robin["ring_bridge"][next_pos].remove(index)
        network.round_robin["ring_bridge"][next_pos].append(index)

    def _handle_eject_arbitration(self, network, flit_type):
        """处理eject的仲裁逻辑,根据flit类型处理不同的eject队列"""
        if flit_type == "req":
            for in_pos in getattr(self.config, f"{self.rn_type}_send_positions"):
                ip_pos = in_pos - self.config.cols
                # eject_flits = [
                #     network.eject_queues["up"][ip_pos][0] if network.eject_queues["up"][ip_pos] else None,
                #     network.eject_queues["ring_bridge"][ip_pos][0] if network.eject_queues["ring_bridge"][ip_pos] else None,
                #     network.eject_queues["down"][ip_pos][0] if network.eject_queues["down"][ip_pos] else None,
                #     network.eject_queues["local"][ip_pos][0] if network.eject_queues["local"][ip_pos] else None,
                # ]
                eject_flits = [
                    (network.eject_queues[fifo_pos][ip_pos][0] if network.eject_queues[fifo_pos][ip_pos] else None)
                    for fifo_pos in ["up", "ring_bridge", "down", "local"]
                ]

                # if not all(eject_flit is None for eject_flit in eject_flits):
                #     print(eject_flits)
                eject_flits = self.process_eject_queues(
                    network,
                    eject_flits,
                    network.round_robin["ddr"][ip_pos],
                    "ddr",
                    ip_pos,
                )
                eject_flits = self.process_eject_queues(
                    network,
                    eject_flits,
                    network.round_robin["l2m"][ip_pos],
                    "l2m",
                    ip_pos,
                )

            if self.sn_type != "Idle":
                for in_pos in getattr(self.config, f"{self.sn_type}_send_positions"):
                    ip_pos = in_pos - self.config.cols
                    if network.ip_eject[self.sn_type][ip_pos]:
                        req = network.ip_eject[self.sn_type][ip_pos].popleft()
                        self._handle_request(req, in_pos)

        elif flit_type == "rsp":
            for in_pos in getattr(self.config, f"{self.sn_type}_send_positions"):
                ip_pos = in_pos - self.config.cols
                # eject_flits = [
                #     network.eject_queues["up"][ip_pos][0] if network.eject_queues["up"][ip_pos] else None,
                #     network.eject_queues["ring_bridge"][ip_pos][0] if network.eject_queues["ring_bridge"][ip_pos] else None,
                #     network.eject_queues["down"][ip_pos][0] if network.eject_queues["down"][ip_pos] else None,
                #     network.eject_queues["local"][ip_pos][0] if network.eject_queues["local"][ip_pos] else None,
                # ]
                eject_flits = [
                    (network.eject_queues[fifo_pos][ip_pos][0] if network.eject_queues[fifo_pos][ip_pos] else None)
                    for fifo_pos in ["up", "ring_bridge", "down", "local"]
                ]

                # if not all(eject_flit is None for eject_flit in eject_flits):
                #     print(eject_flits)
                eject_flits = self.process_eject_queues(
                    network,
                    eject_flits,
                    network.round_robin["sdma"][ip_pos],
                    "sdma",
                    ip_pos,
                )
                eject_flits = self.process_eject_queues(
                    network,
                    eject_flits,
                    network.round_robin["gdma"][ip_pos],
                    "gdma",
                    ip_pos,
                )

            if self.rn_type != "Idle":
                for in_pos in getattr(self.config, f"{self.rn_type}_send_positions"):
                    ip_pos = in_pos - self.config.cols
                    if network.ip_eject[self.rn_type][ip_pos]:
                        rsp = network.ip_eject[self.rn_type][ip_pos].popleft()
                        self._rn_handle_response(rsp, in_pos)

        elif flit_type == "data":
            for in_pos in self.flit_position:
                ip_pos = in_pos - self.config.cols
                # eject_flits = [
                #     network.eject_queues["up"][ip_pos][0] if network.eject_queues["up"][ip_pos] else None,
                #     network.eject_queues["ring_bridge"][ip_pos][0] if network.eject_queues["ring_bridge"][ip_pos] else None,
                #     network.eject_queues["down"][ip_pos][0] if network.eject_queues["down"][ip_pos] else None,
                #     network.eject_queues["local"][ip_pos][0] if network.eject_queues["local"][ip_pos] else None,
                # ]
                eject_flits = [
                    (network.eject_queues[fifo_pos][ip_pos][0] if network.eject_queues[fifo_pos][ip_pos] else None)
                    for fifo_pos in ["up", "ring_bridge", "down", "local"]
                ]

                # if not all(eject_flit is None for eject_flit in eject_flits):
                #     print(eject_flits)
                eject_flits = self.process_eject_queues(
                    network,
                    eject_flits,
                    network.round_robin["ddr"][ip_pos],
                    "ddr",
                    ip_pos,
                )
                eject_flits = self.process_eject_queues(
                    network,
                    eject_flits,
                    network.round_robin["l2m"][ip_pos],
                    "l2m",
                    ip_pos,
                )
                eject_flits = self.process_eject_queues(
                    network,
                    eject_flits,
                    network.round_robin["sdma"][ip_pos],
                    "sdma",
                    ip_pos,
                )
                eject_flits = self.process_eject_queues(
                    network,
                    eject_flits,
                    network.round_robin["gdma"][ip_pos],
                    "gdma",
                    ip_pos,
                )

            if self.rn_type != "Idle":
                for in_pos in self.flit_position:
                    for ip_type in [self.rn_type, self.sn_type]:
                        ip_pos = in_pos - self.config.cols
                        if network.ip_eject[ip_type][ip_pos]:
                            flit = network.ip_eject[ip_type][ip_pos][0]
                            if flit.flit_type == "data" and flit.req_type == "write":
                                if flit.original_destination_type[:3] == "ddr":
                                    self._refill_ddr_tokens(
                                        flit.destination + self.config.cols,
                                        flit.original_destination_type,
                                    )
                                    if self.ddr_tokens[flit.destination + self.config.cols][flit.original_destination_type] < 1:
                                        continue
                                    self.ddr_tokens[flit.destination + self.config.cols][flit.original_destination_type] -= 1
                                elif flit.original_destination_type[:3] == "l2m":
                                    self._refill_l2m_tokens(
                                        flit.destination + self.config.cols,
                                        flit.original_destination_type,
                                        flit.req_type,
                                    )
                                    if self.l2m_tokens[flit.req_type][flit.destination + self.config.cols][flit.original_destination_type] < 1:
                                        continue
                                    self.l2m_tokens[flit.req_type][flit.destination + self.config.cols][flit.original_destination_type] -= 1
                            flit = network.ip_eject[ip_type][ip_pos].popleft()
                            flit.arrival_cycle = self.cycle
                            network.arrive_node_pre[ip_type][ip_pos] = flit
                            network.eject_num += 1
                            network.arrive_flits[flit.packet_id].append(flit)
                            if len(network.arrive_flits[flit.packet_id]) == flit.burst_length:
                                for flit in network.arrive_flits[flit.packet_id]:
                                    if flit.req_type == "read":
                                        flit.rn_data_collection_complete_cycle = self.cycle
                                    elif flit.req_type == "write":
                                        flit.sn_data_collection_complete_cycle = self.cycle
                            network.recv_flits_num += 1
                            # if flit.req_type == "read" and flit.is_last_flit:
                            # self.create_write_req_after_read(flit)
            for in_pos in self.flit_position:
                ip_pos = in_pos - self.config.cols
                for ip_type in network.eject_queues_pre:
                    if req := network.eject_queues_pre[ip_type][ip_pos]:
                        network.ip_eject[ip_type][ip_pos].append(network.eject_queues_pre[ip_type][ip_pos])
                        network.eject_queues_pre[ip_type][ip_pos] = None

        # 最后,更新预先排队的eject队列
        if flit_type == "req":
            in_pos_position = set(self.config.ddr_send_positions + self.config.l2m_send_positions)
        elif flit_type == "rsp":
            in_pos_position = set(self.config.sdma_send_positions + self.config.gdma_send_positions)
        elif flit_type == "data":
            in_pos_position = self.flit_position

        for in_pos in in_pos_position:
            ip_pos = in_pos - self.config.cols
            for ip_type in network.eject_queues_pre:
                if network.eject_queues_pre[ip_type][ip_pos]:
                    network.ip_eject[ip_type][ip_pos].append(network.eject_queues_pre[ip_type][ip_pos])
                    network.eject_queues_pre[ip_type][ip_pos] = None
            if flit_type == "data" and self.rn_type != "Idle":
                if network.arrive_node_pre[self.rn_type][ip_pos]:
                    self.node.rn_rdb[self.rn_type][in_pos][network.arrive_node_pre[self.rn_type][ip_pos].packet_id].append(
                        network.arrive_node_pre[self.rn_type][ip_pos]
                    )
                    if (
                        len(self.node.rn_rdb[self.rn_type][in_pos][network.arrive_node_pre[self.rn_type][ip_pos].packet_id])
                        == self.node.rn_rdb[self.rn_type][in_pos][network.arrive_node_pre[self.rn_type][ip_pos].packet_id][0].burst_length
                    ):
                        self.node.rn_rdb_recv[self.rn_type][in_pos].append(network.arrive_node_pre[self.rn_type][ip_pos].packet_id)
                    network.arrive_node_pre[self.rn_type][ip_pos] = None
                if network.arrive_node_pre[self.sn_type][ip_pos]:
                    self.node.sn_wdb[self.sn_type][in_pos][network.arrive_node_pre[self.sn_type][ip_pos].packet_id].append(
                        network.arrive_node_pre[self.sn_type][ip_pos]
                    )
                    if (
                        len(self.node.sn_wdb[self.sn_type][in_pos][network.arrive_node_pre[self.sn_type][ip_pos].packet_id])
                        == self.node.sn_wdb[self.sn_type][in_pos][network.arrive_node_pre[self.sn_type][ip_pos].packet_id][0].burst_length
                    ):
                        self.node.sn_wdb_recv[self.sn_type][in_pos].append(network.arrive_node_pre[self.sn_type][ip_pos].packet_id)
                    network.arrive_node_pre[self.sn_type][ip_pos] = None

    def _handle_request(self, req, in_pos):
        """处理request类型的eject"""
        req.sn_receive_req_cycle = self.cycle
        if req.req_type == "read":
            if req.req_attr == "new":
                if self.node.sn_tracker_count[self.sn_type]["ro"][in_pos] > 0:
                    req.sn_tracker_type = "ro"
                    self.node.sn_tracker[self.sn_type][in_pos].append(req)
                    self.node.sn_tracker_count[self.sn_type]["ro"][in_pos] -= 1
                    self.create_read_packet(req)
                # elif self.node.sn_tracker_count[self.sn_type]["share"][in_pos] > 0:
                #     req.sn_tracker_type = "share"
                #     self.node.sn_tracker[self.sn_type][in_pos].append(req)
                #     self.node.sn_tracker_count[self.sn_type]["share"][in_pos] -= 1
                #     self.create_read_packet(req)
                else:
                    self.create_rsp(req, "negative")
                    self.node.sn_req_wait[req.req_type][self.sn_type][in_pos].append(req)
            else:
                self.create_read_packet(req)
        elif req.req_type == "write":
            if req.req_attr == "new":
                if self.node.sn_tracker_count[self.sn_type]["share"][in_pos] > 0 and self.node.sn_wdb_count[self.sn_type][in_pos] >= req.burst_length:
                    req.sn_tracker_type = "share"
                    self.node.sn_tracker[self.sn_type][in_pos].append(req)
                    self.node.sn_tracker_count[self.sn_type]["share"][in_pos] -= 1
                    self.node.sn_wdb[self.sn_type][in_pos][req.packet_id] = []
                    self.node.sn_wdb_count[self.sn_type][in_pos] -= req.burst_length
                    self.create_rsp(req, "datasend")
                else:
                    # retry
                    self.create_rsp(req, "negative")
                    self.node.sn_req_wait[req.req_type][self.sn_type][in_pos].append(req)
            else:
                self.create_rsp(req, "datasend")
        # if req.packet_id == 1784:
        # print(req)

    def _process_ring_bridge(self, network, direction, pos, next_pos, curr_node, opposite_node):
        dir_key = f"v{direction}"
        # link = (curr_node, next_pos)
        link = (next_pos, opposite_node)

        # Early return if ring bridge is not active for this direction and position
        if not network.ring_bridge[dir_key][(pos, next_pos)]:
            return None

        # Case 1: No flit in the link
        if not network.links[link][0]:
            # Handle empty link cases
            if network.links_tag[link][0] is None:
                if self._update_flit_state(network, dir_key, pos, next_pos, opposite_node, direction):
                    return True
                return self._handle_wait_cycles(network, dir_key, pos, next_pos, direction, link)

            if network.links_tag[link][0] == [next_pos, direction]:
                network.remain_tag[direction][next_pos] += 1
                network.links_tag[link][0] = None
                if self._update_flit_state(network, dir_key, pos, next_pos, opposite_node, direction):
                    return True
                return self._handle_wait_cycles(network, dir_key, pos, next_pos, direction, link)
        return self._handle_wait_cycles(network, dir_key, pos, next_pos, direction, link)

    def _update_flit_state(self, network, ts_key, pos, next_pos, target_node, direction):
        if network.links[(next_pos, target_node)][0] is not None:
            return False
        flit = network.ring_bridge[ts_key][(pos, next_pos)].popleft()
        flit.current_position = next_pos
        flit.path_index += 1
        flit.current_link = (next_pos, target_node)
        flit.current_seat_index = 0
        # if network.links[(next_pos, target_node)][0]:
        #     print(network.links[(next_pos, target_node)][0])
        network.links[(next_pos, target_node)][0] = flit
        return True

    def _handle_wait_cycles(self, network, ts_key, pos, next_pos, direction, link):
        if (
            network.ring_bridge[ts_key][(pos, next_pos)][0].wait_cycle_v > self.config.ITag_Trigger_Th_V
            and not network.ring_bridge[ts_key][(pos, next_pos)][0].itag_v
        ):
            if network.remain_tag[direction][next_pos] > 0:
                network.remain_tag[direction][next_pos] -= 1
                network.links_tag[link][0] = [next_pos, direction]
                network.ring_bridge[ts_key][(pos, next_pos)][0].itag_v = True
                self.ITag_v_num_stat += 1
        else:
            for flit in network.ring_bridge[ts_key][(pos, next_pos)]:
                flit.wait_cycle_v += 1
        return False

    def _rn_handle_response(self, rsp, in_pos):
        """处理response的eject"""
        req = next(
            (req for req in self.node.rn_tracker[rsp.req_type][self.rn_type][in_pos] if req.packet_id == rsp.packet_id),
            None,
        )
        self.rsp_cir_h_num_stat += rsp.circuits_completed_h
        self.rsp_cir_v_num_stat += rsp.circuits_completed_v
        self.rsp_wait_cycle_h_num_stat += rsp.wait_cycle_h
        self.rsp_wait_cycle_v_num_stat += rsp.wait_cycle_v
        if not req:
            print("RSP do not have REQ")
            return
        rsp.rn_receive_rsp_cycle = self.cycle
        req.sync_latency_record(rsp)
        if rsp.req_type == "read":
            if rsp.rsp_type == "negative":
                if not req.early_rsp:
                    req.req_state = "invalid"
                    req.is_injected = False
                    req.path_index = 0
                    self.node.rn_rdb_count[self.rn_type][in_pos] += req.burst_length
                    self.node.rn_rdb[self.rn_type][in_pos].pop(req.packet_id)
                    self.node.rn_tracker_wait["read"][self.rn_type][in_pos].append(req)
            else:
                req.req_state = "valid"
                self.node.rn_rdb_reserve[self.rn_type][in_pos] += 1
                if req not in self.node.rn_tracker_wait["read"][self.rn_type][in_pos]:
                    req.is_injected = False
                    req.path_index = 0
                    req.early_rsp = True
                    self.node.rn_tracker_wait["read"][self.rn_type][in_pos].append(req)
        elif rsp.req_type == "write":
            if rsp.rsp_type == "negative":
                if not req.early_rsp:
                    req.req_state = "invalid"
                    req.is_injected = False
                    req.path_index = 0
                    self.node.rn_tracker_wait["write"][self.rn_type][in_pos].append(req)
            elif rsp.rsp_type == "positive":
                req.req_state = "valid"
                self.node.rn_wdb_reserve[self.rn_type][in_pos] += 1
                if req not in self.node.rn_tracker_wait["write"][self.rn_type][in_pos]:
                    req.is_injected = False
                    req.path_index = 0
                    req.early_rsp = True
                    self.node.rn_tracker_wait["write"][self.rn_type][in_pos].append(req)
            else:
                self.node.rn_wdb_send[self.rn_type][in_pos].append(rsp.packet_id)

    def tag_move(self, network):
        if self.cycle % (self.config.seats_per_link * (self.config.cols - 1) * 2 + 4) == 0:
            for i, j in network.links:
                if i - j == 1 or (i == j and (i % self.config.cols == self.config.cols - 1 and (i // self.config.cols) % 2 != 0)):
                    if network.links_tag[(i, j)][-1] == [j, "left"] and network.links[(i, j)][-1] is None:
                        network.links_tag[(i, j)][-1] = None
                        network.remain_tag["left"][j] += 1
                elif i - j == -1 or (i == j and (i % self.config.cols == 0 and (i // self.config.cols) % 2 != 0)):
                    if network.links_tag[(i, j)][-1] == [j, "right"] and network.links[(i, j)][-1] is None:
                        network.links_tag[(i, j)][-1] = None
                        network.remain_tag["right"][j] += 1
                elif i - j == self.config.cols * 2 or (
                    i == j
                    and i
                    in range(
                        self.config.num_nodes - self.config.cols * 2,
                        self.config.cols + self.config.num_nodes - self.config.cols * 2,
                    )
                ):
                    if network.links_tag[(i, j)][-1] == [j, "up"] and network.links[(i, j)][-1] is None:
                        network.links_tag[(i, j)][-1] = None
                        network.remain_tag["up"][j] += 1
                elif i - j == -self.config.cols * 2 or (i == j and i in range(0, self.config.cols)):
                    if network.links_tag[(i, j)][-1] == [j, "down"] and network.links[(i, j)][-1] is None:
                        network.links_tag[(i, j)][-1] = None
                        network.remain_tag["down"][j] += 1

        for col_start in range(self.config.cols):
            interval = self.config.cols * 2
            col_end = col_start + interval * (self.config.rows // 2 - 1)
            last_position = network.links_tag[(col_start, col_start)][0]
            network.links_tag[(col_start, col_start)][0] = network.links_tag[(col_start + interval, col_start)][-1]
            for i in range(1, self.config.cols):
                current_node, next_node = (
                    col_start + i * interval,
                    col_start + (i - 1) * interval,
                )
                for j in range(self.config.seats_per_link - 7 - 1, -1, -1):
                    if j == 0 and current_node == col_end:
                        network.links_tag[(current_node, next_node)][j] = network.links_tag[(current_node, current_node)][-1]
                    elif j == 0:
                        network.links_tag[(current_node, next_node)][j] = network.links_tag[(current_node + interval, current_node)][-1]
                    else:
                        network.links_tag[(current_node, next_node)][j] = network.links_tag[(current_node, next_node)][j - 1]
            network.links_tag[(col_end, col_end)][-1] = network.links_tag[(col_end, col_end)][0]
            network.links_tag[(col_end, col_end)][0] = network.links_tag[(col_end - interval, col_end)][-1]
            for i in range(1, self.config.rows // 2):
                current_node, next_node = (
                    col_end - i * interval,
                    col_end - (i - 1) * interval,
                )
                for j in range(self.config.seats_per_link - 1, -1, -1):
                    if j == 0 and current_node == col_start:
                        network.links_tag[(current_node, next_node)][j] = network.links_tag[(current_node, current_node)][-1]
                    elif j == 0:
                        network.links_tag[(current_node, next_node)][j] = network.links_tag[(current_node - interval, current_node)][-1]
                    else:
                        network.links_tag[(current_node, next_node)][j] = network.links_tag[(current_node, next_node)][j - 1]
            network.links_tag[(col_start, col_start)][-1] = last_position

        for row_start in range(self.config.cols, self.config.num_nodes, self.config.cols * 2):
            row_end = row_start + self.config.cols - 1
            last_position = network.links_tag[(row_start, row_start)][0]
            network.links_tag[(row_start, row_start)][0] = network.links_tag[(row_start + 1, row_start)][-1]
            for i in range(1, self.config.cols):
                current_node, next_node = row_start + i, row_start + i - 1
                for j in range(self.config.seats_per_link - 1, -1, -1):
                    if j == 0 and current_node == row_end:
                        network.links_tag[(current_node, next_node)][j] = network.links_tag[(current_node, current_node)][-1]
                    elif j == 0:
                        network.links_tag[(current_node, next_node)][j] = network.links_tag[(current_node + 1, current_node)][-1]
                    else:
                        network.links_tag[(current_node, next_node)][j] = network.links_tag[(current_node, next_node)][j - 1]
            network.links_tag[(row_end, row_end)][-1] = network.links_tag[(row_end, row_end)][0]
            network.links_tag[(row_end, row_end)][0] = network.links_tag[(row_end - 1, row_end)][-1]
            for i in range(1, self.config.cols):
                current_node, next_node = row_end - i, row_end - i + 1
                for j in range(self.config.seats_per_link - 1, -1, -1):
                    if j == 0 and current_node == row_start:
                        network.links_tag[(current_node, next_node)][j] = network.links_tag[(current_node, current_node)][-1]
                    elif j == 0:
                        network.links_tag[(current_node, next_node)][j] = network.links_tag[(current_node - 1, current_node)][-1]
                    else:
                        network.links_tag[(current_node, next_node)][j] = network.links_tag[(current_node, next_node)][j - 1]
            network.links_tag[(row_start, row_start)][-1] = last_position

    def process_eject_queues(self, network, eject_flits, rr_queue, destination_type, ip_pos):
        for i in rr_queue:
            if (
                ip_pos in network.ip_eject[destination_type]
                and eject_flits[i] is not None
                and eject_flits[i].destination_type == destination_type
                and len(network.ip_eject[destination_type][ip_pos]) < network.config.EQ_CH_FIFO_DEPTH
            ):
                # network.ip_eject[destination_type][ip_pos].append(eject_flits[i])
                # if eject_flits[i].packet_id == 64:
                # print(eject_flits[i])

                # 对 DDR 做限速
                # flit = eject_flits[i]
                # if flit.flit_type == "data" and flit.original_destination_type == "ddr":
                #     self._refill_ddr_tokens(flit.destination_original)
                #     if self.ddr_tokens[flit.destination_original] < 1:
                #         continue
                #     self.ddr_tokens[flit.destination_original] -= 1

                network.eject_queues_pre[destination_type][ip_pos] = eject_flits[i]
                eject_flits[i].arrival_eject_cycle = self.cycle
                eject_flits[i] = None
                if i == 0:
                    flit = network.eject_queues["up"][ip_pos].popleft()
                    if flit.ETag_priority == "T0":
                        network.EQ_UE_Counters["up"][ip_pos]["T0"] -= 1
                    elif flit.ETag_priority == "T1":
                        network.EQ_UE_Counters["up"][ip_pos]["T0"] -= 1
                        network.EQ_UE_Counters["up"][ip_pos]["T1"] -= 1
                    else:
                        network.EQ_UE_Counters["up"][ip_pos]["T0"] -= 1
                        network.EQ_UE_Counters["up"][ip_pos]["T1"] -= 1
                        network.EQ_UE_Counters["up"][ip_pos]["T2"] -= 1
                elif i == 1:
                    flit = network.eject_queues["ring_bridge"][ip_pos].popleft()
                elif i == 2:
                    flit = network.eject_queues["down"][ip_pos].popleft()
                    if flit.ETag_priority == "T1" or flit.ETag_priority == "T0":
                        network.EQ_UE_Counters["down"][ip_pos]["T1"] -= 1
                    else:
                        network.EQ_UE_Counters["down"][ip_pos]["T1"] -= 1
                        network.EQ_UE_Counters["down"][ip_pos]["T2"] -= 1
                elif i == 3:
                    flit = network.eject_queues["local"][ip_pos].popleft()

                if flit.ETag_priority == "T1":
                    self.EQ_ETag_T1_num_stat += 1
                elif flit.ETag_priority == "T0":
                    self.EQ_ETag_T0_num_stat += 1
                flit.ETag_priority = "T2"

                rr_queue.remove(i)
                rr_queue.append(i)
                break
        return eject_flits

    def create_write_req_after_read(self, flit):
        source = self.node_map(flit.destination_original)
        destination = self.node_map(flit.source_original, False)
        path = self.routes[source][destination]
        req = Flit(source, destination, path)
        req.source_original = flit.destination + self.config.cols
        req.destination_original = flit.source - self.config.cols
        req.flit_type = "req"
        req.departure_cycle = self.cycle + 1
        req.burst_length = flit.burst_length
        req.source_type = flit.destination_type
        req.destination_type = flit.source_type
        req.original_source_type = flit.original_destination_type
        req.original_destination_type = flit.original_source_type
        if self.topo_type_stat in ["5x4", "4x5"]:
            req.source_type = "gdma" if req.source_original < 16 else "sdma"
            req.destination_type = "ddr" if req.destination_original < 16 else "l2m"
        req.packet_id = Node.get_next_packet_id()
        req.req_type = "write"
        self.new_write_req.append(req)

    def create_write_packet(self, req):
        # if req.packet_id == 1785:
        #     print(req)
        for i in range(req.burst_length):
            source = req.source
            destination = req.destination
            path = self.routes[source][destination]
            flit = Flit(source, destination, path)
            flit.source_original = req.source_original
            flit.destination_original = req.destination_original
            flit.flit_type = "data"
            # flit.departure_cycle = self.cycle
            flit.departure_cycle = (
                self.cycle + self.config.ddr_W_latency + i
                if req.original_destination_type.startswith("ddr")
                else self.cycle + self.config.l2m_W_latency + i
            )
            flit.req_departure_cycle = req.departure_cycle
            flit.entry_db_cycle = req.entry_db_cycle
            flit.source_type = req.source_type
            flit.destination_type = req.destination_type
            flit.original_source_type = req.original_source_type
            flit.original_destination_type = req.original_destination_type
            flit.req_type = req.req_type
            flit.packet_id = req.packet_id
            flit.flit_id = i
            flit.burst_length = req.burst_length
            if i == req.burst_length - 1:
                flit.is_last_flit = True
            # flit.sync_latency_record(req)
            flit.rn_data_generated_cycle = self.cycle
            self.node.rn_wdb[flit.source_type][flit.source][flit.packet_id].append(flit)
            self.flit_network.send_flits[flit.packet_id].append(flit)

    def create_read_packet(self, req):
        # if req.packet_id == 64:
        # print(req)
        for i in range(req.burst_length):
            source = req.destination + self.config.cols
            destination = req.source - self.config.cols
            path = self.routes[source][destination]
            flit = Flit(source, destination, path)
            flit.source_original = req.destination_original
            flit.destination_original = req.source_original
            flit.req_type = req.req_type
            flit.flit_type = "data"
            flit.departure_cycle = (
                self.cycle
                + np.random.uniform(
                    low=self.config.ddr_R_latency - self.config.ddr_R_latency_var,
                    high=self.config.ddr_R_latency + self.config.ddr_R_latency_var,
                    size=None,
                )
                + i
                if req.original_destination_type.startswith("ddr")
                else self.cycle + self.config.l2m_R_latency + i
            )
            flit.entry_db_cycle = self.cycle
            # flit.entry_db_cycle = req.entry_db_cycle
            flit.req_departure_cycle = req.departure_cycle
            flit.source_type = req.destination_type
            flit.destination_type = req.source_type
            flit.original_source_type = req.original_source_type
            flit.original_destination_type = req.original_destination_type
            flit.packet_id = req.packet_id
            flit.flit_id = i
            flit.burst_length = req.burst_length
            if i == req.burst_length - 1:
                flit.is_last_flit = True
            flit.sync_latency_record(req)
            flit.sn_data_generated_cycle = self.cycle
            self.node.sn_rdb[flit.source_type][flit.source].append(flit)
            self.flit_network.send_flits[flit.packet_id].append(flit)

    def create_rsp(self, req, rsp_type):
        if rsp_type == "negative":
            if req.req_type == "read":
                self.read_retry_num_stat += 1
            elif req.req_type == "write":
                self.write_retry_num_stat += 1
        source = req.destination + self.config.cols
        destination = req.source - self.config.cols
        path = self.routes[source][destination]
        rsp = Flit(source, destination, path)
        rsp.flit_type = "rsp"
        rsp.rsp_type = rsp_type
        rsp.req_type = req.req_type
        rsp.packet_id = req.packet_id
        rsp.departure_cycle = self.cycle
        rsp.req_departure_cycle = req.departure_cycle
        rsp.source_type = req.destination_type
        rsp.destination_type = req.source_type
        rsp.sync_latency_record(req)
        rsp.sn_rsp_generate_cycle = self.cycle
        self.rsp_network.send_flits[rsp.packet_id].append(rsp)
        self.node.sn_rsp_queue[rsp.source_type][source].append(rsp)

    def process_inject_queues(self, network, inject_queues):
        flit_num = 0
        flits = []
        for source, queue in inject_queues.items():
            if queue and queue[0]:
                flit = queue.popleft()
                if flit.inject(network):
                    network.inject_num += 1
                    flit_num += 1
                    flit.departure_network_cycle = self.cycle
                    flits.append(flit)
                else:
                    queue.appendleft(flit)
                    for flit in queue:
                        flit.wait_cycle_h += 1
                if flit.itag_h:
                    self.ITag_h_num_stat += 1
        return flit_num, flits

    def evaluate_results(self, network):
        """
        Evaluate the results of the simulation.

        :param network: The network object
        :return: None
        """
        if not self.result_save_path:
            return

        # Save configuration
        with open(os.path.join(self.result_save_path, "config.json"), "w") as f:
            json.dump(self.config.__dict__, f, indent=4)

        read_latency, write_latency = {
            "total_latency": [],
            "cmd_latency": [],
            "rsp_latency": [],
            "dat_latency": [],
        }, {
            "total_latency": [],
            "cmd_latency": [],
            "rsp_latency": [],
            "dat_latency": [],
        }
        read_merged_intervals, write_merged_intervals = [(0, 0, 0)], [(0, 0, 0)]

        with open(
            os.path.join(self.result_save_path, f"Result_{self.file_name[10:-9]}R.txt"),
            "w",
        ) as f1, open(
            os.path.join(self.result_save_path, f"Result_{self.file_name[10:-9]}W.txt"),
            "w",
        ) as f2:

            # Print headers
            print(
                "tx_time(ns), src_id, src_type, des_id, des_type, R/W, burst_len, rx_time(ns), path, total_latency, cmd_latency, rsp_latency, dat_latency, circuits_completed_v, circuits_completed_h",
                file=f1,
            )
            print(
                "tx_time(ns), src_id, src_type, des_id, des_type, R/W, burst_len, rx_time(ns), path, total_latency, cmd_latency, rsp_latency, dat_latency, circuits_completed_v, circuits_completed_h",
                file=f2,
            )

            # Process each flit
            (
                self.sdma_R_ddr_finish_time,
                self.sdma_W_l2m_finish_time,
                self.gdma_R_l2m_finish_time,
            ) = (0, 0, 0)
            (
                self.sdma_R_ddr_flit_num,
                self.sdma_W_l2m_flit_num,
                self.gdma_R_l2m_flit_num,
            ) = (0, 0, 0)
            (
                self.sdma_R_ddr_latency,
                self.sdma_W_l2m_latency,
                self.gdma_R_l2m_latency,
            ) = ([], [], [])
            for flits in network.arrive_flits.values():
                if len(flits) != flits[0].burst_length:
                    continue
                for flit in flits:
                    self.data_cir_h_num_stat += flit.circuits_completed_h
                    self.data_cir_v_num_stat += flit.circuits_completed_v
                    self.data_wait_cycle_h_num_stat += flit.wait_cycle_h
                    self.data_wait_cycle_v_num_stat += flit.wait_cycle_v
                self.process_flits(
                    flits[-1],
                    # next((flit for flit in flits if flit.is_last_flit), flits[-1]),
                    network,
                    read_latency,
                    write_latency,
                    read_merged_intervals,
                    write_merged_intervals,
                    f1,
                    f2,
                )

        # Calculate and output results
        self.calculate_and_output_results(
            network,
            read_latency,
            write_latency,
            read_merged_intervals,
            write_merged_intervals,
        )

    def calculate_predicted_duration(self, flit):
        """Calculate the predicted duration based on the flit's path."""
        duration = sum((2 if flit.path[i] - flit.path[i - 1] == -self.config.cols else self.config.seats_per_link) for i in range(1, len(flit.path)))
        duration += 2 if flit.path[1] - flit.path[0] == -self.config.cols else 3
        return 0 if len(flit.path) == 2 else duration

    def process_flits(
        self,
        flit,
        network,
        read_latency,
        write_latency,
        read_merged_intervals,
        write_merged_intervals,
        f1,
        f2,
    ):
        """Process a single flit and update the network and latency data."""
        # Calculate predicted and actual durations
        # if not flit.is_last_flit or not flit.arrival_cycle or not flit.req_departure_cycle:
        #     return
        flit.predicted_duration = self.calculate_predicted_duration(flit)
        flit.actual_duration = flit.arrival_cycle - flit.departure_cycle
        flit.actual_ject_duration = flit.arrival_eject_cycle - flit.departure_inject_cycle
        flit.actual_network_duration = flit.arrival_network_cycle - flit.departure_network_cycle

        flit.total_latency = (flit.arrival_cycle - flit.cmd_entry_cmd_table_cycle) // self.config.network_frequency
        # flit.cmd_latency = (flit.sn_receive_req_cycle - flit.cmd_entry_cmd_table_cycle) // self.config.network_frequency
        flit.cmd_latency = (flit.sn_receive_req_cycle - flit.req_entry_network_cycle) // self.config.network_frequency
        if flit.req_type == "read":
            flit.rsp_latency = 0
            flit.dat_latency = (flit.rn_data_collection_complete_cycle - flit.sn_receive_req_cycle) // self.config.network_frequency
<<<<<<< HEAD
            self.rn_bandwidth_stats[f"{flit.original_source_type.upper()} {flit.req_type} {flit.original_destination_type[:3].upper()}"]["time"].append(
=======
            self.rn_bandwidth_stats[f"{flit.original_source_type.upper()} {flit.req_type}"]["time"].append(
>>>>>>> b22cdf27
                flit.rn_data_collection_complete_cycle // self.config.network_frequency
            )
        elif flit.req_type == "write":
            flit.rsp_latency = (flit.rn_receive_rsp_cycle - flit.sn_receive_req_cycle) // self.config.network_frequency
            flit.dat_latency = (flit.sn_data_collection_complete_cycle - flit.data_entry_network_cycle) // self.config.network_frequency
<<<<<<< HEAD
            self.rn_bandwidth_stats[f"{flit.original_source_type.upper()} {flit.req_type} {flit.original_destination_type[:3].upper()}"]["time"].append(
=======
            self.rn_bandwidth_stats[f"{flit.original_source_type.upper()} {flit.req_type}"]["time"].append(
>>>>>>> b22cdf27
                flit.data_entry_network_cycle // self.config.network_frequency
            )
            # self.rn_bandwidth_stats[f"{flit.original_source_type.upper()} {flit.req_type}"]["time"].append(flit.sn_data_collection_complete_cycle // self.config.network_frequency)

        # Skip if not the last flit or if arrival/departure cycles are invalid

        # Update merged intervals and latencies
        if flit.req_type == "read":
            self.update_intervals(flit, read_merged_intervals, read_latency, f1, "R")
        elif flit.req_type == "write":
            self.update_intervals(flit, write_merged_intervals, write_latency, f2, "W")

    def plot_rn_bandwidth(self):
        """绘制RN端带宽图，使用累积和计算带宽"""
        plt.figure(figsize=(12, 8))
        total_bw = 0
        stats = self.rn_bandwidth_stats
        for k, data_dict in stats.items():
            if not data_dict["time"]:
                continue

            # 排序时间戳
            times = np.array(sorted(data_dict["time"]))
            if len(times) == 0:
                continue

            # 计算瞬时带宽
            # 带宽 = (累计事务数 * 每事务字节数) / 当前时间
            cum_counts = np.arange(1, len(times) + 1)
            bandwidth = (cum_counts * 128 * self.config.burst) / (times)  # 转换为bytes/sec

            # 只显示前85%的时间段
            t = np.percentile(times, 90)
            mask = times <= t

            # 绘制曲线
            (line,) = plt.plot(
                times[mask] / 1000,
                bandwidth[mask],
                drawstyle="steps-post",
                label=f"{k}",
            )  # 时间转换为us

            # 在曲线末尾添加文本标签
            plt.text(
                times[mask][-1] / 1000,
                bandwidth[mask][-1],
                f"{bandwidth[mask][-1]:.2f}",
                ha="left",
                va="center",
                color=line.get_color(),
                fontsize=12,
            )

            # 打印最终带宽值
            print(f"{k} Final Bandwidth: {bandwidth[mask][-1]:.2f} GB/s")
            total_bw += bandwidth[mask][-1]
        print(f"Total Bandwidth: {total_bw:.2f} GB/s")
        plt.xlabel("Time (us)")
        plt.ylabel("Bandwidth (GB/s)")
        plt.title("RN Bandwidth")
        plt.legend()
        plt.grid(True)
        plt.show()

    def calculate_and_output_results(
        self,
        network,
        read_latency,
        write_latency,
        read_merged_intervals,
        write_merged_intervals,
    ):
        """Calculate average latencies and output total results."""
        # Calculate average latencies
        for source in self.flit_position:
            destination = source - self.config.cols
            if network.inject_time[source]:
                network.avg_inject_time[source] = sum(network.inject_time[source]) / len(network.inject_time[source])
            if network.eject_time[destination]:
                network.avg_eject_time[destination] = sum(network.eject_time[destination]) / len(network.eject_time[destination])

        network.avg_circuits_h = sum(network.circuits_h) / len(network.circuits_h) / 2 if network.circuits_h else None
        network.max_circuits_h = max(network.circuits_h) / 2 if network.circuits_h else None
        network.avg_circuits_v = sum(network.circuits_v) / len(network.circuits_v) / 2 if network.circuits_v else None
        network.max_circuits_v = max(network.circuits_v) / 2 if network.circuits_v else None

        # Output total results
        print("=" * 50)
        total_result = os.path.join(self.result_save_path, "total_result.txt")
        with open(total_result, "w", encoding="utf-8") as f3:
            print(f"Topology: {self.topo_type_stat }, file_name: {self.file_name}")
            print(
                f"Topology: {self.topo_type_stat }, file_name: {self.file_name}",
                file=f3,
            )
            if read_latency:
                (
                    self.read_BW_stat,
                    self.read_total_latency_avg_stat,
                    self.read_cmd_latency_avg_stat,
                    self.read_rsp_latency_avg_stat,
                    self.read_dat_latency_avg_stat,
                    self.read_total_latency_max_stat,
                    self.read_cmd_latency_max_stat,
                    self.read_rsp_latency_max_stat,
                    self.read_dat_latency_max_stat,
                ) = self.output_intervals(f3, read_merged_intervals, "Read", read_latency)
            if write_latency:
                (
                    self.write_BW_stat,
                    self.write_total_latency_avg_stat,
                    self.write_cmd_latency_avg_stat,
                    self.write_rsp_latency_avg_stat,
                    self.write_dat_latency_avg_stat,
                    self.write_total_latency_max_stat,
                    self.write_cmd_latency_max_stat,
                    self.write_rsp_latency_max_stat,
                    self.write_dat_latency_max_stat,
                ) = self.output_intervals(f3, write_merged_intervals, "Write", write_latency)

            print("\nPer-IP Weighted Bandwidth:", file=f3)

            # 处理读带宽
            print("\nRead Bandwidth per IP:", file=f3)

            rn_read_bws = []
            sn_read_bws = []
            for ip_id in sorted(self.read_ip_intervals.keys()):
                intervals = self.read_ip_intervals[ip_id]
                bw = self.calculate_ip_bandwidth(intervals)
                print(f"{ip_id}: {bw:.1f} GB/s", file=f3)

                # 分类统计
                if ip_id.startswith(("gdma", "sdma")):
                    rn_read_bws.append(bw)
                elif ip_id.startswith(("ddr", "l2m")):
                    sn_read_bws.append(bw)

                # 处理写带宽
                # 处理写带宽
                print("\nWrite Bandwidth per IP:", file=f3)

            rn_write_bws = []
            sn_write_bws = []

            for ip_id in sorted(self.write_ip_intervals.keys()):
                intervals = self.write_ip_intervals[ip_id]
                bw = self.calculate_ip_bandwidth(intervals)
                print(f"{ip_id}: {bw:.1f} GB/s", file=f3)  # 只输出到文件

                # 分类统计
                if ip_id.startswith(("gdma", "sdma")):
                    rn_write_bws.append(bw)
                elif ip_id.startswith(("ddr", "l2m")):
                    sn_write_bws.append(bw)

            # 计算并输出RN和SN的统计信息

            # 输出读统计
            print("")  # 屏幕输出空行分隔
            self.print_stats(rn_read_bws, "RN", "Read", f3)
            self.print_stats(sn_read_bws, "SN", "Read", f3)

            # 输出写统计
            print("")  # 屏幕输出空行分隔
            self.print_stats(rn_write_bws, "RN", "Write", f3)
            self.print_stats(sn_write_bws, "SN", "Write", f3)
        if self.plot_RN_BW_fig:
            # print(self.dma_rw_counts)
            self.plot_rn_bandwidth()
        self.Total_BW_stat = self.read_BW_stat + self.write_BW_stat
        print(f"Read + Write Bandwidth: {self.Total_BW_stat:.1f}")
        print("=" * 50)
        print(f"Total Circuits req h: {self.req_cir_h_num_stat}, v: {self.req_cir_v_num_stat}")
        print(f"Total Circuits rsp h: {self.rsp_cir_h_num_stat}, v: {self.rsp_cir_v_num_stat}")
        print(f"Total Circuits data h: {self.data_cir_h_num_stat}, v: {self.data_cir_v_num_stat}")
        print(f"Total wait cycle req h: {self.req_wait_cycle_h_num_stat}, v: {self.req_wait_cycle_v_num_stat}")
        print(f"Total wait cycle rsp h: {self.rsp_wait_cycle_h_num_stat}, v: {self.rsp_wait_cycle_v_num_stat}")
        print(f"Total wait cycle data h: {self.data_wait_cycle_h_num_stat}, v: {self.data_wait_cycle_v_num_stat}")
        print(
            f"Total RB ETag: T1: {self.RB_ETag_T1_num_stat}, T0: {self.RB_ETag_T0_num_stat}; EQ ETag: T1: {self.EQ_ETag_T1_num_stat}, T0: {self.EQ_ETag_T0_num_stat}"
        )
        print(f"Total ITag: h: {self.ITag_h_num_stat}, v: {self.ITag_v_num_stat}")
        if self.model_type_stat == "REQ_RSP":
            print(f"Retry num: R: {self.read_retry_num_stat}, W: {self.write_retry_num_stat}")
        if self.plot_flow_fig:
            self.draw_flow_graph(self.flit_network, save_path=self.results_fig_save_path)
        # print("=" * 50)
        # print(
        #     f"Throughput: sdma-R-DDR: {((self.sdma_R_ddr_flit_num * 128/self.sdma_R_ddr_finish_time/4) if self.sdma_R_ddr_finish_time>0 else 0):.1f}, "
        #     f"sdma-W-l2m: {(self.sdma_W_l2m_flit_num* 128/self.sdma_W_l2m_finish_time/4 if self.sdma_W_l2m_finish_time>0 else 0):.1f}, "
        #     f"gdma-R-L2M: {(self.gdma_R_l2m_flit_num* 128/self.gdma_R_l2m_finish_time/4 if self.gdma_R_l2m_finish_time>0 else 0):.1f}"
        # )
        # print(
        #     f"Finish Cycle: sdma-R-DDR: {self.sdma_R_ddr_finish_time * self.config.network_frequency}, "
        #     f"sdma-W-l2m: {self.sdma_W_l2m_finish_time* self.config.network_frequency}, "
        #     f"gdma-R-L2M: {self.gdma_R_l2m_finish_time* self.config.network_frequency}"
        # )
        # print(
        #     f"Avg Latency: sdma-R-DDR: {(np.average(self.sdma_R_ddr_latency) if self.sdma_R_ddr_latency else 0):.1f}, "
        #     f"sdma-W-l2m: {(np.average(self.sdma_W_l2m_latency) if self.sdma_W_l2m_latency else 0):.1f}, "
        #     f"gdma-R-L2M: {(np.average(self.gdma_R_l2m_latency)if self.gdma_R_l2m_latency else 0):.1f}"
        # )
        # print("=" * 50)

    def print_stats(self, bw_list, name, operation, file):
        if bw_list:
            # avg = sum(bw_list) / len(bw_list)
            avg = sum(bw_list) / getattr(self.config, f"num_{name}")
            min_bw = min(bw_list)
            max_bw = max(bw_list)
            if name == "RN":
                self.RN_BW_avg_stat = avg
                self.RN_BW_min_stat = min_bw
                self.RN_BW_max_stat = max_bw
            elif name == "SN":
                self.SN_BW_avg_stat = avg
                self.SN_BW_min_stat = min_bw
                self.SN_BW_max_stat = max_bw

            print(f"\n{name} {operation} Bandwidth Stats:", file=file)
            print(f" Sum: {sum(bw_list)}, Average: {avg:.1f} GB/s", file=file)
            print(f"  Range: {min_bw:.1f} - {max_bw:.1f} GB/s", file=file)

            # 屏幕输出
            print(f"{name} {operation}: Sum: {sum(bw_list):.1f}, Avg: {avg:.1f} GB/s, Range: {min_bw:.1f}-{max_bw:.1f} GB/s")
        # else:
        #     print(f"\nNo {name} {operation} bandwidth data", file=f3)
        #     print(f"No {name} {operation} bandwidth data")  # 屏幕输出

    def update_intervals(self, flit, merged_intervals, latency, file, req_type):
        """Update the merged intervals and latency for the given request type."""
        last_start, last_end, count = merged_intervals[-1]

        # 根据请求类型更新对应的IP区间
        if req_type == "R":
            dma_id = f"{str(flit.original_source_type)}_{str(flit.destination + self.config.cols)}"
            ddr_id = f"{str(flit.original_destination_type[:3])}_{str(flit.source)}"
            dma_intervals = self.read_ip_intervals[dma_id]
            ddr_intervals = self.read_ip_intervals[ddr_id]
        elif req_type == "W":
            dma_id = f"{str(flit.original_source_type)}_{str(flit.source)}"
            ddr_id = f"{str(flit.original_destination_type[:3])}_{str(flit.destination+ self.config.cols)}"
            dma_intervals = self.write_ip_intervals[dma_id]
            ddr_intervals = self.write_ip_intervals[ddr_id]

        # 合并区间逻辑
        current_start = flit.req_departure_cycle // self.config.network_frequency
        current_end = flit.arrival_cycle // self.config.network_frequency
        current_count = flit.burst_length

        # 更新 dma_intervals
        if not dma_intervals:
            dma_intervals.append((current_start, current_end, current_count))
        else:
            # 如果新区间与最后一个区间有重叠，合并
            while dma_intervals and current_start <= dma_intervals[-1][1]:
                last_start, last_end, last_count = dma_intervals.pop()
                current_start = min(last_start, current_start)
                current_end = max(last_end, current_end)
                current_count += last_count
            dma_intervals.append((current_start, current_end, current_count))

        # 同理更新 ddr_intervals
        # 为了避免对象引用问题，单独计算一份新的current_start, current_end, current_count_for_ddr
        cur_start_ddr = flit.req_departure_cycle // self.config.network_frequency
        cur_end_ddr = flit.arrival_cycle // self.config.network_frequency
        cur_count_ddr = flit.burst_length

        if not ddr_intervals:
            ddr_intervals.append((cur_start_ddr, cur_end_ddr, cur_count_ddr))
        else:
            while ddr_intervals and cur_start_ddr <= ddr_intervals[-1][1]:
                last_start, last_end, last_count = ddr_intervals.pop()
                cur_start_ddr = min(last_start, cur_start_ddr)
                cur_end_ddr = max(last_end, cur_end_ddr)
                cur_count_ddr += last_count
            ddr_intervals.append((cur_start_ddr, cur_end_ddr, cur_count_ddr))

        # 更新字典
        if req_type == "R":
            self.read_ip_intervals[dma_id] = dma_intervals
            self.read_ip_intervals[ddr_id] = ddr_intervals
        elif req_type == "W":
            self.write_ip_intervals[dma_id] = dma_intervals
            self.write_ip_intervals[ddr_id] = ddr_intervals

        # 对 merged_intervals 的更新，防止出现重叠情况
        # 这里采用类似的逻辑：检查 new_interval 与最后一个区间是否重叠，若重叠则合并
        # 注意：merged_intervals可能为空，所以先添加再合并
        new_interval = (
            flit.req_departure_cycle // self.config.network_frequency,
            flit.arrival_cycle // self.config.network_frequency,
            flit.burst_length,
        )
        if not merged_intervals:
            merged_intervals.append(new_interval)
        else:
            # 采用 while 循环逐步合并重叠区间
            while merged_intervals and (new_interval[0] <= merged_intervals[-1][1]):
                last_start, last_end, last_count = merged_intervals.pop()
                merged_start = min(last_start, new_interval[0])
                merged_end = max(last_end, new_interval[1])
                merged_count = last_count + new_interval[2]
                new_interval = (merged_start, merged_end, merged_count)
            merged_intervals.append(new_interval)

        if flit.source_type == "ddr" and flit.destination_type == "sdma" and req_type == "R":
            self.sdma_R_ddr_finish_time = max(
                self.sdma_R_ddr_finish_time,
                flit.arrival_cycle // self.config.network_frequency,
            )
            self.sdma_R_ddr_flit_num += flit.burst_length
            if flit.leave_db_cycle is None:
                flit.leave_db_cycle = flit.arrival_cycle
            self.sdma_R_ddr_latency.append(flit.leave_db_cycle - flit.entry_db_cycle)
        elif flit.source_type == "ddr" and flit.destination_type == "sdma" and req_type == "W":
            self.sdma_W_l2m_finish_time = max(
                self.sdma_W_l2m_finish_time,
                flit.arrival_cycle // self.config.network_frequency,
            )
            self.sdma_W_l2m_flit_num += flit.burst_length
            if flit.leave_db_cycle is None:
                flit.leave_db_cycle = flit.arrival_cycle
            self.sdma_W_l2m_latency.append(flit.leave_db_cycle - flit.entry_db_cycle)
        elif flit.source_type == "l2m" and flit.destination_type == "gdma" and req_type == "R":
            self.gdma_R_l2m_finish_time = max(
                self.gdma_R_l2m_finish_time,
                flit.arrival_cycle // self.config.network_frequency,
            )
            self.gdma_R_l2m_flit_num += flit.burst_length
            if flit.leave_db_cycle is None:
                flit.leave_db_cycle = flit.arrival_cycle
            self.gdma_R_l2m_latency.append(flit.leave_db_cycle - flit.entry_db_cycle)

        latency["total_latency"].append(flit.total_latency // self.config.network_frequency)
        latency["cmd_latency"].append(flit.cmd_latency // self.config.network_frequency)
        latency["rsp_latency"].append(flit.rsp_latency // self.config.network_frequency)
        latency["dat_latency"].append(flit.dat_latency // self.config.network_frequency)
        print(
            f"{flit.req_departure_cycle // self.config.network_frequency},{flit.source_original},{flit.original_source_type},{flit.destination_original},{flit.original_destination_type},"
            f"{req_type},{flit.burst_length},{flit.arrival_cycle // self.config.network_frequency},{flit.path},{flit.total_latency},"
            f"{flit.cmd_latency },{flit.rsp_latency},{flit.dat_latency},{flit.circuits_completed_v},{flit.circuits_completed_h}",
            file=file,
        )

    def output_intervals(self, f3, merged_intervals, req_type, latency):
        """Output the intervals and calculate bandwidth for the given request type."""
        print(f"{req_type} intervals:", file=f3)
        print(f"{req_type} results:")
        total_count = 0
        finish_time = 0  # self.cycle // self.config.network_frequency
        total_interval_time = 0  # 累加所有区间的时长

        for start, end, count in merged_intervals:
            if start == end:
                continue
            interval_bandwidth = count * 128 / (end - start) / self.config.num_ips
            interval_time = end - start
            # 累加所有区间时长及count
            total_interval_time += interval_time
            total_count += count
            print(
                f"Interval: {start} to {end}, count: {count}, bandwidth: {interval_bandwidth:.1f}",
                file=f3,
            )
            finish_time = max(finish_time, end)

        # 带宽计算：
        if total_interval_time > 0:
            total_bandwidth = total_count * 128 / total_interval_time / (self.config.num_RN if req_type == "read" else self.config.num_SN)
        else:
            return 0, 0, 0, 0, 0, 0, 0, 0, 0

        if req_type == "Read":
            self.R_finish_time_stat = finish_time
            self.R_tail_latency_stat = finish_time - self.R_tail_latency_stat // self.config.network_frequency
            print(f"Finish Time: {self.R_finish_time_stat}, Tail latency: {self.R_tail_latency_stat}")
        elif req_type == "Write":
            self.W_finish_time_stat = finish_time
            self.W_tail_latency_stat = finish_time - self.W_tail_latency_stat // self.config.network_frequency
            print(f"Finish Time: {self.W_finish_time_stat}, Tail latency: {self.W_tail_latency_stat}")

        total_latency_avg = np.average(latency["total_latency"])
        total_latency_max = max(latency["total_latency"], default=0)
        cmd_latency_avg = np.average(latency["cmd_latency"])
        cmd_latency_max = max(latency["cmd_latency"], default=0)
        rsp_latency_avg = np.average(latency["rsp_latency"])
        rsp_latency_max = max(latency["rsp_latency"], default=0)
        dat_latency_avg = np.average(latency["dat_latency"])
        dat_latency_max = max(latency["dat_latency"], default=0)
        print(
            f"Bandwidth: {total_bandwidth:.1f}; \nTotal latency: Avg: {total_latency_avg:.1f}, Max: {total_latency_max}; "
            f"cmd_latency: Avg: {cmd_latency_avg:.1f}, Max: {cmd_latency_max}; rsp_latency: Avg: {rsp_latency_avg:.1f}, Max: {rsp_latency_max}; dat_latency: Avg: {dat_latency_avg:.1f}, Max: {dat_latency_max}",
            file=f3,
        )
        print(
            f"Bandwidth: {total_bandwidth:.1f}; \nTotal latency: Avg: {total_latency_avg:.1f}, Max: {total_latency_max}; "
            f"cmd_latency: Avg: {cmd_latency_avg:.1f}, Max: {cmd_latency_max}; rsp_latency: Avg: {rsp_latency_avg:.1f}, Max: {rsp_latency_max}; dat_latency: Avg: {dat_latency_avg:.1f}, Max: {dat_latency_max}"
        )

        return (
            total_bandwidth,
            total_latency_avg,
            cmd_latency_avg,
            rsp_latency_avg,
            dat_latency_avg,
            total_latency_max,
            cmd_latency_max,
            rsp_latency_max,
            dat_latency_max,
        )

    def calculate_ip_bandwidth(self, intervals):
        """计算给定区间的加权带宽"""
        total_count = 0
        total_interval_time = 0
        # finish_time = self.cycle // self.config.network_frequency
        for start, end, count in intervals:
            if start >= end:
                continue  # 跳过无效区间
            interval_time = end - start
            # bandwidth = (count * 128) / duration  # 计算该区间的带宽（不除以IP总数）
            # weighted_sum += bandwidth * count  # 加权求和
            total_count += count
            total_interval_time += interval_time

        # return weighted_sum / total_count if total_count > 0 else 0.0
        return total_count * 128 / total_interval_time if total_interval_time > 0 else 0.0

    def calculate_ip_bandwidth_data(self):
        rows = self.config.rows
        cols = self.config.cols
        if self.topo_type_stat != "4x5":
            rows -= 1

        # 初始化数据结构
        self.ip_bandwidth_data = {
            "read": {
                "sdma": np.zeros((rows, cols)),
                "gdma": np.zeros((rows, cols)),
                "ddr": np.zeros((rows, cols)),
                "l2m": np.zeros((rows, cols)),
            },
            "write": {
                "sdma": np.zeros((rows, cols)),
                "gdma": np.zeros((rows, cols)),
                "ddr": np.zeros((rows, cols)),
                "l2m": np.zeros((rows, cols)),
            },
            "total": {
                "sdma": np.zeros((rows, cols)),
                "gdma": np.zeros((rows, cols)),
                "ddr": np.zeros((rows, cols)),
                "l2m": np.zeros((rows, cols)),
            },
        }

        # 填充数据
        for ip_id in set(self.read_ip_intervals) | set(self.write_ip_intervals):
            source_type, source = ip_id.split("_")
            source = int(source)

            physical_col = source % cols
            physical_row = source // cols // 2

            # 计算带宽
            read_bw = self.calculate_ip_bandwidth(self.read_ip_intervals.get(ip_id, []))
            write_bw = self.calculate_ip_bandwidth(self.write_ip_intervals.get(ip_id, []))
            total_bw = read_bw + write_bw

            # 存储数据
            self.ip_bandwidth_data["read"][source_type][physical_row, physical_col] = read_bw
            self.ip_bandwidth_data["write"][source_type][physical_row, physical_col] = write_bw
            self.ip_bandwidth_data["total"][source_type][physical_row, physical_col] = total_bw

    def draw_flow_graph(self, network, mode="total", node_size=2000, save_path=None):
        """
        绘制合并的网络流图和IP

        :param network: 网络对象
        :param mode: 显示模式，可以是'read', 'write'或'total'
        :param node_size: 节点大小
        :param save_path: 图片保存路径
        """
        # 确保IP带宽数据已计算
        if not hasattr(self, "ip_bandwidth_data"):
            self.calculate_ip_bandwidth_data()

        # 准备网络流数据
        G = nx.DiGraph()

        # 处理不同模式的网络流数据
        if mode == "read":
            links = network.links_flow_stat.get("read", {})
        elif mode == "write":
            links = network.links_flow_stat.get("write", {})
        else:  # total模式，需要合并读和写的数据
            read_links = network.links_flow_stat.get("read", {})
            write_links = network.links_flow_stat.get("write", {})

            # 合并读和写的流量
            all_keys = set(read_links.keys()) | set(write_links.keys())
            links = {}
            for key in all_keys:
                read_val = read_links.get(key, 0)
                write_val = write_links.get(key, 0)
                links[key] = read_val + write_val

        link_values = []
        for (i, j), value in links.items():
            link_value = value * 128 / (self.cycle // self.config.network_frequency) if value else 0
            link_values.append(link_value)
            formatted_label = f"{link_value:.1f}"
            G.add_edge(i, j, label=formatted_label)

        # 计算节点位置
        pos = {}
        for node in G.nodes():
            x = node % self.config.cols
            y = node // self.config.cols
            if y % 2 == 1:  # 奇数行左移
                x -= 0.25
                y -= 0.6
            pos[node] = (x * 3, -y * 1.5)

        # 创建图形
        fig, ax = plt.subplots(figsize=(16, 14))
        ax.set_aspect("equal")

        # 调整方形节点大小
        square_size = np.sqrt(node_size) / 100

        # 绘制网络流图
        nx.draw_networkx_nodes(G, pos, node_size=square_size, node_shape="s", ax=ax)

        # 绘制方形节点并添加IP信息
        for node, (x, y) in pos.items():
            # 绘制主节点方框
            rect = Rectangle(
                (x - square_size / 2, y - square_size / 2),
                width=square_size,
                height=square_size,
                color="lightblue",
                ec="black",
                zorder=2,
            )
            ax.add_patch(rect)
            ax.text(x, y, str(node), ha="center", va="center", fontsize=10)

            # 在节点左侧添加IP信息
            physical_row = node // self.config.cols
            physical_col = node % self.config.cols

            if physical_row % 2 == 0:
                # 田字格位置和大小
                ip_width = square_size * 2.6
                ip_height = square_size * 2.6
                ip_x = x - square_size - ip_width / 2.8
                ip_y = y + 0.26

                # 绘制田字格外框
                ip_rect = Rectangle(
                    (ip_x - ip_width / 2, ip_y - ip_height / 2),
                    width=ip_width,
                    height=ip_height,
                    color="white",
                    ec="black",
                    linewidth=1,
                    zorder=2,
                )
                ax.add_patch(ip_rect)

                # 绘制田字格内部线条
                ax.plot(
                    [ip_x - ip_width / 2, ip_x + ip_width / 2],
                    [ip_y, ip_y],
                    color="black",
                    linewidth=1,
                    zorder=3,
                )
                ax.plot(
                    [ip_x, ip_x],
                    [ip_y - ip_height / 2, ip_y + ip_height / 2],
                    color="black",
                    linewidth=1,
                    zorder=3,
                )

                # 为左列和右列填充不同颜色（DMA和DDR区分）
                left_color = "honeydew"  # 左列颜色（DMA）
                right_color = "aliceblue"  # 右列颜色（GDMA）
                # 左列矩形（DMA区域）
                left_rect = Rectangle(
                    (ip_x - ip_width / 2, ip_y - ip_height / 2),
                    width=ip_width / 2,
                    height=ip_height,
                    color=left_color,
                    ec="none",
                    zorder=2,
                )
                ax.add_patch(left_rect)

                # 右列矩形（DDR区域）
                right_rect = Rectangle(
                    (ip_x, ip_y - ip_height / 2),
                    width=ip_width / 2,
                    height=ip_height,
                    color=right_color,
                    ec="none",
                    zorder=2,
                )
                ax.add_patch(right_rect)

                # 添加IP信息
                if mode == "read":
                    sdma_value = self.ip_bandwidth_data["read"]["sdma"][physical_row // 2, physical_col]
                    gdma_value = self.ip_bandwidth_data["read"]["gdma"][physical_row // 2, physical_col]
                    ddr_value = self.ip_bandwidth_data["read"]["ddr"][physical_row // 2, physical_col]
                    l2m_value = self.ip_bandwidth_data["read"]["l2m"][physical_row // 2, physical_col]

                    # 收集当前模式下每个IP的所有值
                    all_sdma = self.ip_bandwidth_data["read"]["sdma"].flatten()
                    all_gdma = self.ip_bandwidth_data["read"]["gdma"].flatten()
                    all_ddr = self.ip_bandwidth_data["read"]["ddr"].flatten()
                    all_l2m = self.ip_bandwidth_data["read"]["l2m"].flatten()

                elif mode == "write":
                    sdma_value = self.ip_bandwidth_data["write"]["sdma"][physical_row // 2, physical_col]
                    gdma_value = self.ip_bandwidth_data["write"]["gdma"][physical_row // 2, physical_col]
                    ddr_value = self.ip_bandwidth_data["write"]["ddr"][physical_row // 2, physical_col]
                    l2m_value = self.ip_bandwidth_data["write"]["l2m"][physical_row // 2, physical_col]

                    all_sdma = self.ip_bandwidth_data["write"]["sdma"].flatten()
                    all_gdma = self.ip_bandwidth_data["write"]["gdma"].flatten()
                    all_ddr = self.ip_bandwidth_data["write"]["ddr"].flatten()
                    all_l2m = self.ip_bandwidth_data["write"]["l2m"].flatten()

                else:  # total
                    sdma_value = self.ip_bandwidth_data["total"]["sdma"][physical_row // 2, physical_col]
                    gdma_value = self.ip_bandwidth_data["total"]["gdma"][physical_row // 2, physical_col]
                    ddr_value = self.ip_bandwidth_data["total"]["ddr"][physical_row // 2, physical_col]
                    l2m_value = self.ip_bandwidth_data["total"]["l2m"][physical_row // 2, physical_col]

                    all_sdma = self.ip_bandwidth_data["total"]["sdma"].flatten()
                    all_gdma = self.ip_bandwidth_data["total"]["gdma"].flatten()
                    all_ddr = self.ip_bandwidth_data["total"]["ddr"].flatten()
                    all_l2m = self.ip_bandwidth_data["total"]["l2m"].flatten()

                # 计算每个IP的阈值（例如取前20%的分位数）
                sdma_threshold = np.percentile(all_sdma, 90)
                gdma_threshold = np.percentile(all_gdma, 90)
                ddr_threshold = np.percentile(all_ddr, 90)
                l2m_threshold = np.percentile(all_l2m, 90)

                # SDMA在左上半部分（大于阈值则红色）
                sdma_color = "red" if sdma_value > sdma_threshold else "black"
                ax.text(
                    ip_x - ip_width / 4,
                    ip_y + ip_height / 4,
                    f"{sdma_value:.1f}",
                    fontweight="bold",
                    ha="center",
                    va="center",
                    fontsize=9.5,
                    color=sdma_color,
                )

                # GDMA在左下半部分
                gdma_color = "red" if gdma_value > gdma_threshold else "black"
                ax.text(
                    ip_x - ip_width / 4,
                    ip_y - ip_height / 4,
                    f"{gdma_value:.1f}",
                    fontweight="bold",
                    ha="center",
                    va="center",
                    fontsize=9.5,
                    color=gdma_color,
                )

                # l2m在右上半部分
                l2m_color = "red" if l2m_value > l2m_threshold else "black"
                ax.text(
                    ip_x + ip_width / 4,
                    ip_y + ip_height / 4,
                    f"{l2m_value:.1f}",
                    fontweight="bold",
                    ha="center",
                    va="center",
                    fontsize=9.5,
                    color=l2m_color,
                )

                # ddr在右下半部分
                ddr_color = "red" if ddr_value > ddr_threshold else "black"
                ax.text(
                    ip_x + ip_width / 4,
                    ip_y - ip_height / 4,
                    f"{ddr_value:.1f}",
                    fontweight="bold",
                    ha="center",
                    va="center",
                    fontsize=9.5,
                    color=ddr_color,
                )

        # 绘制边和边标签
        edge_value_threshold = np.percentile(link_values, 90)

        for i, j, data in G.edges(data=True):
            x1, y1 = pos[i]
            x2, y2 = pos[j]
            if float(data["label"]) > edge_value_threshold:
                color = "red"
            else:
                color = "black"

            if i != j:  # 普通边
                dx, dy = x2 - x1, y2 - y1
                dist = np.hypot(dx, dy)
                if dist > 0:
                    dx, dy = dx / dist, dy / dist
                    perp_dx, perp_dy = -dy * 0.1, dx * 0.1

                    has_reverse = G.has_edge(j, i)
                    if has_reverse:
                        start_x = x1 + dx * square_size / 2 + perp_dx
                        start_y = y1 + dy * square_size / 2 + perp_dy
                        end_x = x2 - dx * square_size / 2 + perp_dx
                        end_y = y2 - dy * square_size / 2 + perp_dy
                    else:
                        start_x = x1 + dx * square_size / 2
                        start_y = y1 + dy * square_size / 2
                        end_x = x2 - dx * square_size / 2
                        end_y = y2 - dy * square_size / 2

                    arrow = FancyArrowPatch(
                        (start_x, start_y),
                        (end_x, end_y),
                        arrowstyle="-|>",
                        mutation_scale=12,
                        color=color,
                        zorder=1,
                        linewidth=1,
                    )
                    ax.add_patch(arrow)

        # 绘制边标签
        edge_labels = nx.get_edge_attributes(G, "label")
        for edge, label in edge_labels.items():
            i, j = edge
            if float(label) == 0.0:
                continue
            if float(label) > edge_value_threshold:
                color = "red"
            else:
                color = "black"
            if i == j:
                # 计算标签位置
                original_row = i // self.config.cols
                original_col = i % self.config.cols
                x, y = pos[i]

                offset = 0.17  # 标签偏移量
                if original_row == 0:
                    label_pos = (x, y + square_size / 2 + offset)
                    angle = 0
                elif original_row == self.config.rows - 2:
                    label_pos = (x, y - square_size / 2 - offset)
                    angle = 0
                elif original_col == 0:
                    label_pos = (x - square_size / 2 - offset, y)
                    angle = -90
                elif original_col == self.config.cols - 1:
                    label_pos = (x + square_size / 2 + offset, y)
                    angle = 90
                else:
                    label_pos = (x, y + square_size / 2 + offset)
                    angle = 0

                ax.text(
                    *label_pos,
                    str(label),
                    ha="center",
                    va="center",
                    color=color,
                    fontweight="bold",
                    fontsize=11,
                    rotation=angle,
                )

            if i != j:
                x1, y1 = pos[i]
                x2, y2 = pos[j]
                mid_x = (x1 + x2) / 2
                mid_y = (y1 + y2) / 2
                dx, dy = x2 - x1, y2 - y1
                angle = np.degrees(np.arctan2(dy, dx))

                has_reverse = G.has_edge(j, i)
                is_horizontal = abs(dx) > abs(dy)

                if has_reverse:
                    if is_horizontal:
                        perp_dx, perp_dy = -dy * 0.1 + 0.2, dx * 0.1
                    else:
                        perp_dx, perp_dy = -dy * 0.18, dx * 0.18 - 0.3
                    label_x = mid_x + perp_dx
                    label_y = mid_y + perp_dy
                else:
                    if is_horizontal:
                        label_x = mid_x + dx * 0.1
                        label_y = mid_y + dy * 0.1
                    else:
                        label_x = mid_x + (-dy * 0.1 if dx > 0 else dy * 0.1)
                        label_y = mid_y - 0.1

                ax.text(
                    label_x,
                    label_y,
                    str(label),
                    ha="center",
                    va="center",
                    fontsize=14,
                    fontweight="bold",
                    color=color,
                )

        plt.axis("off")
        title = f"{network.name} - {mode.capitalize()} Bandwidth"
        if self.config.spare_core_row != -1:
            title += f"\nRow: {self.config.spare_core_row}, Failed cores: {self.config.fail_core_pos}, Spare cores: {self.config.spare_core_pos}"
        plt.title(title, fontsize=20)

        # # 添加图例说明
        # legend_text = f"IP {mode.capitalize()} Bandwidth (GB/s):\n" "SDMA: Top half of square\n" "GDMA: Bottom half of square"
        # plt.figtext(0.02, 0.98, legend_text, ha="left", va="top", fontsize=10, bbox=dict(facecolor="white", alpha=0.8, edgecolor="gray"))

        plt.tight_layout()

        if save_path:
            plt.savefig(
                os.path.join(
                    save_path,
                    f"{str(self.topo_type_stat)}_{self.file_name[:-4]}_combined_{mode}_{network.name}_{self.config.fail_core_pos}_{self.config.spare_core_row}_{str(time.time_ns())[-3:]}.png",
                ),
                dpi=300,
                bbox_inches="tight",
            )
            plt.close()
        else:
            plt.show()

    def node_map(self, node, is_source=True):
        if is_source:
            if self.topo_type_stat in ["5x4", "4x5"]:
                return self.config.gdma_send_positions[node] if node < 16 else self.config.sdma_send_positions[node % 16]
            elif self.topo_type_stat == "6x5":
                return node % self.config.cols + self.config.cols + node // self.config.cols * 2 * self.config.cols
            return self.config.gdma_send_positions[node]
        else:
            if self.topo_type_stat in ["5x4", "4x5"]:
                return (
                    self.config.ddr_send_positions[node] - self.config.cols
                    if node < 16
                    else self.config.l2m_send_positions[node % 16] - self.config.cols
                )
            elif self.topo_type_stat == "6x5":
                return node % self.config.cols + node // self.config.cols * 2 * self.config.cols
            return self.config.ddr_send_positions[node] - self.config.cols

    def draw_figure(self):

        fig, (ax2, ax3) = plt.subplots(2, 1, figsize=(8, 10))

        x_values = list(range(self.config.num_ips))
        y_values = []
        y_values.extend(self.flit_network.avg_inject_time[ip_pos] for ip_pos in self.flit_position)
        ax2.bar(x_values, y_values, color="blue")
        ax2.set_title("Average Inject Time")
        ax2.set_xlabel("Node")
        ax2.set_ylabel("Latency")
        ax2.set_xticks(list(range(self.config.num_ips)))
        ax2.set_xticklabels(list(range(self.config.num_ips)), rotation=90)

        x_values = list(range(self.config.num_ips))
        y_values = [self.flit_network.avg_eject_time[in_pos - self.config.cols] for in_pos in self.flit_position]
        ax3.bar(x_values, y_values, color="red")
        ax3.set_title("Average Eject Time")
        ax3.set_xlabel("Node")
        ax3.set_ylabel("Latency")
        ax3.set_xticks(list(range(self.config.num_ips)))
        ax3.set_xticklabels(list(range(self.config.num_ips)), rotation=90)

        plt.tight_layout()
        plt.show(block=True)

    def get_results(self):
        """
        Extract simulation statistics and configuration variables.

        Returns:
            dict: A combined dictionary of configuration variables and statistics.
        """
        # Get all variables from the sim instance
        self.config.finish_del()

        sim_vars = vars(self)

        # Extract statistics (ending with "_stat")
        results = {key.rsplit("_stat", 1)[0]: value for key, value in sim_vars.items() if key.endswith("_stat")}

        # Add configuration variables
        config_var = {key: value for key, value in vars(self.config).items()}
        results = {**config_var, **results}

        # Clear flit and packet IDs (assuming these are class methods)
        Flit.clear_flit_id()
        Node.clear_packet_id()

        return results<|MERGE_RESOLUTION|>--- conflicted
+++ resolved
@@ -48,7 +48,7 @@
     def __init__(
         self,
         model_type,
-        config: SimulationConfig,
+        config: CrossRingConfig,
         topo_type,
         traffic_file_path,
         file_name,
@@ -124,9 +124,7 @@
             "up": lambda flit: flit.path[1] - flit.path[0] == -self.config.cols and flit.source - flit.destination != self.config.cols,
             "local": lambda flit: flit.source - flit.destination == self.config.cols,
         }
-        self.flit_position = set(
-            self.config.ddr_send_positions + self.config.sdma_send_positions + self.config.l2m_send_positions + self.config.gdma_send_positions
-        )
+        self.flit_position = set(self.config.ddr_send_positions + self.config.sdma_send_positions + self.config.l2m_send_positions + self.config.gdma_send_positions)
         self.read_ip_intervals = defaultdict(list)  # 存储每个IP的读请求时间区间
         self.write_ip_intervals = defaultdict(list)  # 存储每个IP的写请求时间区间
 
@@ -371,11 +369,7 @@
                 self.link_state_vis.update(self.req_network, show_id, use_highlight)
             # elif self.rsp_network.send_flits[show_id] and not self.rsp_network.send_flits[show_id][-1].is_arrive:
             # self.vis.update(self.rsp_network, use_highlight)
-            elif (
-                self.flit_network.send_flits[show_id]
-                and not self.flit_network.send_flits[show_id][-1].is_arrive
-                and self.flit_network.send_flits[show_id][0].current_link is not None
-            ):
+            elif self.flit_network.send_flits[show_id] and not self.flit_network.send_flits[show_id][-1].is_arrive and self.flit_network.send_flits[show_id][0].current_link is not None:
                 self.link_state_vis.update(self.flit_network, show_id, use_highlight)
             elif self.flit_network.send_flits[show_id] and self.flit_network.send_flits[show_id][-1].is_arrive:
                 self.link_state_vis.update(self.flit_network, show_id, 0)
@@ -473,11 +467,7 @@
                 self.move_to_inject_queue(network, pre_queue, queue, ip_pos)
 
     def print_data_statistic(self):
-        print(
-            f"Data statistic: Read: {self.read_req, self.read_flit}, "
-            f"Write: {self.write_req, self.write_flit}, "
-            f"Total: {self.read_req + self.write_req, self.read_flit + self.write_flit}"
-        )
+        print(f"Data statistic: Read: {self.read_req, self.read_flit}, " f"Write: {self.write_req, self.write_flit}, " f"Total: {self.read_req + self.write_req, self.read_flit + self.write_flit}")
 
     def log_summary(self):
         print(
@@ -634,16 +624,8 @@
         """
         for ip_pos in self.flit_position:
             inject_flits = [
-                (
-                    self.node.sn_rdb[self.sn_type][ip_pos][0]
-                    if self.node.sn_rdb[self.sn_type][ip_pos] and self.node.sn_rdb[self.sn_type][ip_pos][0].departure_cycle <= self.cycle
-                    else None
-                ),
-                (
-                    self.node.rn_wdb[self.rn_type][ip_pos][self.node.rn_wdb_send[self.rn_type][ip_pos][0]][0]
-                    if len(self.node.rn_wdb_send[self.rn_type][ip_pos]) > 0
-                    else None
-                ),
+                (self.node.sn_rdb[self.sn_type][ip_pos][0] if self.node.sn_rdb[self.sn_type][ip_pos] and self.node.sn_rdb[self.sn_type][ip_pos][0].departure_cycle <= self.cycle else None),
+                (self.node.rn_wdb[self.rn_type][ip_pos][self.node.rn_wdb_send[self.rn_type][ip_pos][0]][0] if len(self.node.rn_wdb_send[self.rn_type][ip_pos]) > 0 else None),
             ]
             for direction in self.directions:
                 rr_index = self.flit_network.inject_queue_rr[direction][self.cycle_mod][ip_pos]
@@ -791,21 +773,9 @@
         # if self.cycle % 1 == 0 and self.flit_network.send_flits[packet_id] and self.flit_network.send_flits[packet_id][0].current_link is not None:
         if (
             self.cycle % 1 == 0
-            and (
-                self.req_network.send_flits[packet_id]
-                and self.req_network.send_flits[packet_id][-1].current_link
-                and not self.req_network.send_flits[packet_id][-1].is_arrive
-            )
-            or (
-                self.rsp_network.send_flits[packet_id]
-                and self.rsp_network.send_flits[packet_id][-1].current_link
-                and not self.rsp_network.send_flits[packet_id][-1].is_arrive
-            )
-            or (
-                self.flit_network.send_flits[packet_id]
-                and self.flit_network.send_flits[packet_id][-1].current_link
-                and not self.flit_network.send_flits[packet_id][-1].is_arrive
-            )
+            and (self.req_network.send_flits[packet_id] and self.req_network.send_flits[packet_id][-1].current_link and not self.req_network.send_flits[packet_id][-1].is_arrive)
+            or (self.rsp_network.send_flits[packet_id] and self.rsp_network.send_flits[packet_id][-1].current_link and not self.rsp_network.send_flits[packet_id][-1].is_arrive)
+            or (self.flit_network.send_flits[packet_id] and self.flit_network.send_flits[packet_id][-1].current_link and not self.flit_network.send_flits[packet_id][-1].is_arrive)
         ):
             # print(self.cycle, self.req_network.send_flits[packet_id], self.rsp_network.send_flits[packet_id], len(self.flit_network.arrive_flits[packet_id]))
             print(
@@ -1065,10 +1035,7 @@
                 #     (network.ring_bridge["right"][(pos, next_pos)][0] if network.ring_bridge["right"][(pos, next_pos)] else None),
                 #     (network.ring_bridge["ft"][(pos, next_pos)][0] if network.ring_bridge["ft"][(pos, next_pos)] else None),
                 # ]
-                station_flits = [
-                    (network.ring_bridge[fifo_pos][(pos, next_pos)][0] if network.ring_bridge[fifo_pos][(pos, next_pos)] else None)
-                    for fifo_pos in ["up", "left", "right", "ft"]
-                ]
+                station_flits = [(network.ring_bridge[fifo_pos][(pos, next_pos)][0] if network.ring_bridge[fifo_pos][(pos, next_pos)] else None) for fifo_pos in ["up", "left", "right", "ft"]]
                 # if not all(flit is None for flit in station_flits):
                 #     print(station_flits)
 
@@ -1231,10 +1198,7 @@
                 #     network.eject_queues["down"][ip_pos][0] if network.eject_queues["down"][ip_pos] else None,
                 #     network.eject_queues["local"][ip_pos][0] if network.eject_queues["local"][ip_pos] else None,
                 # ]
-                eject_flits = [
-                    (network.eject_queues[fifo_pos][ip_pos][0] if network.eject_queues[fifo_pos][ip_pos] else None)
-                    for fifo_pos in ["up", "ring_bridge", "down", "local"]
-                ]
+                eject_flits = [(network.eject_queues[fifo_pos][ip_pos][0] if network.eject_queues[fifo_pos][ip_pos] else None) for fifo_pos in ["up", "ring_bridge", "down", "local"]]
 
                 # if not all(eject_flit is None for eject_flit in eject_flits):
                 #     print(eject_flits)
@@ -1269,10 +1233,7 @@
                 #     network.eject_queues["down"][ip_pos][0] if network.eject_queues["down"][ip_pos] else None,
                 #     network.eject_queues["local"][ip_pos][0] if network.eject_queues["local"][ip_pos] else None,
                 # ]
-                eject_flits = [
-                    (network.eject_queues[fifo_pos][ip_pos][0] if network.eject_queues[fifo_pos][ip_pos] else None)
-                    for fifo_pos in ["up", "ring_bridge", "down", "local"]
-                ]
+                eject_flits = [(network.eject_queues[fifo_pos][ip_pos][0] if network.eject_queues[fifo_pos][ip_pos] else None) for fifo_pos in ["up", "ring_bridge", "down", "local"]]
 
                 # if not all(eject_flit is None for eject_flit in eject_flits):
                 #     print(eject_flits)
@@ -1307,10 +1268,7 @@
                 #     network.eject_queues["down"][ip_pos][0] if network.eject_queues["down"][ip_pos] else None,
                 #     network.eject_queues["local"][ip_pos][0] if network.eject_queues["local"][ip_pos] else None,
                 # ]
-                eject_flits = [
-                    (network.eject_queues[fifo_pos][ip_pos][0] if network.eject_queues[fifo_pos][ip_pos] else None)
-                    for fifo_pos in ["up", "ring_bridge", "down", "local"]
-                ]
+                eject_flits = [(network.eject_queues[fifo_pos][ip_pos][0] if network.eject_queues[fifo_pos][ip_pos] else None) for fifo_pos in ["up", "ring_bridge", "down", "local"]]
 
                 # if not all(eject_flit is None for eject_flit in eject_flits):
                 #     print(eject_flits)
@@ -1404,9 +1362,7 @@
                     network.eject_queues_pre[ip_type][ip_pos] = None
             if flit_type == "data" and self.rn_type != "Idle":
                 if network.arrive_node_pre[self.rn_type][ip_pos]:
-                    self.node.rn_rdb[self.rn_type][in_pos][network.arrive_node_pre[self.rn_type][ip_pos].packet_id].append(
-                        network.arrive_node_pre[self.rn_type][ip_pos]
-                    )
+                    self.node.rn_rdb[self.rn_type][in_pos][network.arrive_node_pre[self.rn_type][ip_pos].packet_id].append(network.arrive_node_pre[self.rn_type][ip_pos])
                     if (
                         len(self.node.rn_rdb[self.rn_type][in_pos][network.arrive_node_pre[self.rn_type][ip_pos].packet_id])
                         == self.node.rn_rdb[self.rn_type][in_pos][network.arrive_node_pre[self.rn_type][ip_pos].packet_id][0].burst_length
@@ -1414,9 +1370,7 @@
                         self.node.rn_rdb_recv[self.rn_type][in_pos].append(network.arrive_node_pre[self.rn_type][ip_pos].packet_id)
                     network.arrive_node_pre[self.rn_type][ip_pos] = None
                 if network.arrive_node_pre[self.sn_type][ip_pos]:
-                    self.node.sn_wdb[self.sn_type][in_pos][network.arrive_node_pre[self.sn_type][ip_pos].packet_id].append(
-                        network.arrive_node_pre[self.sn_type][ip_pos]
-                    )
+                    self.node.sn_wdb[self.sn_type][in_pos][network.arrive_node_pre[self.sn_type][ip_pos].packet_id].append(network.arrive_node_pre[self.sn_type][ip_pos])
                     if (
                         len(self.node.sn_wdb[self.sn_type][in_pos][network.arrive_node_pre[self.sn_type][ip_pos].packet_id])
                         == self.node.sn_wdb[self.sn_type][in_pos][network.arrive_node_pre[self.sn_type][ip_pos].packet_id][0].burst_length
@@ -1501,10 +1455,7 @@
         return True
 
     def _handle_wait_cycles(self, network, ts_key, pos, next_pos, direction, link):
-        if (
-            network.ring_bridge[ts_key][(pos, next_pos)][0].wait_cycle_v > self.config.ITag_Trigger_Th_V
-            and not network.ring_bridge[ts_key][(pos, next_pos)][0].itag_v
-        ):
+        if network.ring_bridge[ts_key][(pos, next_pos)][0].wait_cycle_v > self.config.ITag_Trigger_Th_V and not network.ring_bridge[ts_key][(pos, next_pos)][0].itag_v:
             if network.remain_tag[direction][next_pos] > 0:
                 network.remain_tag[direction][next_pos] -= 1
                 network.links_tag[link][0] = [next_pos, direction]
@@ -1741,11 +1692,7 @@
             flit.destination_original = req.destination_original
             flit.flit_type = "data"
             # flit.departure_cycle = self.cycle
-            flit.departure_cycle = (
-                self.cycle + self.config.ddr_W_latency + i
-                if req.original_destination_type.startswith("ddr")
-                else self.cycle + self.config.l2m_W_latency + i
-            )
+            flit.departure_cycle = self.cycle + self.config.ddr_W_latency + i if req.original_destination_type.startswith("ddr") else self.cycle + self.config.l2m_W_latency + i
             flit.req_departure_cycle = req.departure_cycle
             flit.entry_db_cycle = req.entry_db_cycle
             flit.source_type = req.source_type
@@ -1967,21 +1914,13 @@
         if flit.req_type == "read":
             flit.rsp_latency = 0
             flit.dat_latency = (flit.rn_data_collection_complete_cycle - flit.sn_receive_req_cycle) // self.config.network_frequency
-<<<<<<< HEAD
             self.rn_bandwidth_stats[f"{flit.original_source_type.upper()} {flit.req_type} {flit.original_destination_type[:3].upper()}"]["time"].append(
-=======
-            self.rn_bandwidth_stats[f"{flit.original_source_type.upper()} {flit.req_type}"]["time"].append(
->>>>>>> b22cdf27
                 flit.rn_data_collection_complete_cycle // self.config.network_frequency
             )
         elif flit.req_type == "write":
             flit.rsp_latency = (flit.rn_receive_rsp_cycle - flit.sn_receive_req_cycle) // self.config.network_frequency
             flit.dat_latency = (flit.sn_data_collection_complete_cycle - flit.data_entry_network_cycle) // self.config.network_frequency
-<<<<<<< HEAD
             self.rn_bandwidth_stats[f"{flit.original_source_type.upper()} {flit.req_type} {flit.original_destination_type[:3].upper()}"]["time"].append(
-=======
-            self.rn_bandwidth_stats[f"{flit.original_source_type.upper()} {flit.req_type}"]["time"].append(
->>>>>>> b22cdf27
                 flit.data_entry_network_cycle // self.config.network_frequency
             )
             # self.rn_bandwidth_stats[f"{flit.original_source_type.upper()} {flit.req_type}"]["time"].append(flit.sn_data_collection_complete_cycle // self.config.network_frequency)
@@ -2162,9 +2101,7 @@
         print(f"Total wait cycle req h: {self.req_wait_cycle_h_num_stat}, v: {self.req_wait_cycle_v_num_stat}")
         print(f"Total wait cycle rsp h: {self.rsp_wait_cycle_h_num_stat}, v: {self.rsp_wait_cycle_v_num_stat}")
         print(f"Total wait cycle data h: {self.data_wait_cycle_h_num_stat}, v: {self.data_wait_cycle_v_num_stat}")
-        print(
-            f"Total RB ETag: T1: {self.RB_ETag_T1_num_stat}, T0: {self.RB_ETag_T0_num_stat}; EQ ETag: T1: {self.EQ_ETag_T1_num_stat}, T0: {self.EQ_ETag_T0_num_stat}"
-        )
+        print(f"Total RB ETag: T1: {self.RB_ETag_T1_num_stat}, T0: {self.RB_ETag_T0_num_stat}; EQ ETag: T1: {self.EQ_ETag_T1_num_stat}, T0: {self.EQ_ETag_T0_num_stat}")
         print(f"Total ITag: h: {self.ITag_h_num_stat}, v: {self.ITag_v_num_stat}")
         if self.model_type_stat == "REQ_RSP":
             print(f"Retry num: R: {self.read_retry_num_stat}, W: {self.write_retry_num_stat}")
@@ -2846,11 +2783,7 @@
             return self.config.gdma_send_positions[node]
         else:
             if self.topo_type_stat in ["5x4", "4x5"]:
-                return (
-                    self.config.ddr_send_positions[node] - self.config.cols
-                    if node < 16
-                    else self.config.l2m_send_positions[node % 16] - self.config.cols
-                )
+                return self.config.ddr_send_positions[node] - self.config.cols if node < 16 else self.config.l2m_send_positions[node % 16] - self.config.cols
             elif self.topo_type_stat == "6x5":
                 return node % self.config.cols + node // self.config.cols * 2 * self.config.cols
             return self.config.ddr_send_positions[node] - self.config.cols
