--- conflicted
+++ resolved
@@ -159,7 +159,8 @@
                             dest_type, dest = match
                         else:
                             if dest_access_mode == "random":
-                                perm = all_dest_permutations[generate_entries.perm_idx % len(all_dest_permutations)]
+                                # perm = all_dest_permutations[generate_entries.perm_idx % len(all_dest_permutations)]
+                                perm = all_dest_combinations[generate_entries.perm_idx % len(all_dest_combinations)]
                                 dest_type, dest = perm[src_pos.index(src) % len(perm)]
                                 generate_entries.perm_idx += 1
                             else:
@@ -295,21 +296,12 @@
             # data_all.extend(generate_entries(sdma_pos, "sdma", ddr_map, "R", burst, flow_type, speed[burst], interval_count, overlap=overlap))
             # data_all.extend(generate_entries(sdma_pos, "sdma", l2m_map, "W", burst, flow_type, speed[burst], interval_count, overlap=overlap))
             #
-<<<<<<< HEAD
             data_all.extend(generate_entries(gdma_pos, "gdma", l2m_map, "W", burst, flow_type, speed[burst], interval_count, overlap=overlap))
             data_all.extend(generate_entries(sdma_pos, "sdma", ddr_map, "W", burst, flow_type, speed[burst], interval_count, overlap=overlap))
             data_all.extend(generate_entries(sdma_pos, "sdma", l2m_map, "R", burst, flow_type, speed[burst], interval_count, overlap=overlap))
 
             # data_all.extend(generate_entries(gdma_pos, "gdma", l2m_map, "R", burst, flow_type, speed[burst], interval_count, overlap=overlap))
-            # data_all.extend(generate_entries(sdma_pos, "sdma", l2m_map, "W", burst, flow_type, speed[burst], interval_count, overlap=overlap))
-=======
-            # data_all.extend(generate_entries(gdma_pos, "gdma", l2m_map, "W", burst, flow_type, speed[burst], interval_count, overlap=overlap))
-            # data_all.extend(generate_entries(sdma_pos, "sdma", ddr_map, "W", burst, flow_type, speed[burst], interval_count, overlap=overlap))
             # data_all.extend(generate_entries(sdma_pos, "sdma", l2m_map, "R", burst, flow_type, speed[burst], interval_count, overlap=overlap))
-            
-            data_all.extend(generate_entries(gdma_pos, "gdma_0", l2m_map, "R", burst, flow_type, speed[burst], interval_count, overlap=overlap))
-            # data_all.extend(generate_entries(sdma_pos, "sdma", l2m_map, "R", burst, flow_type, speed[burst], interval_count, overlap=overlap))
->>>>>>> b22cdf27
 
     # 排序并写入文件
     with open(file_name, "w") as f:
@@ -320,13 +312,8 @@
 if __name__ == "__main__":
     # 参数配置
     topo = "3x3"
-<<<<<<< HEAD
     interval_count = 32
-    file_name = "../../test_data/traffic_2260E_case2.txt"
-=======
-    interval_count = 96
     file_name = "../../test_data/traffic_2260E_case3.txt"
->>>>>>> b22cdf27
     np.random.seed(428)
 
     if topo == "5x4":
@@ -354,14 +341,9 @@
         #     # "l2m_2": [1],
         # }
         ddr_map = {
-<<<<<<< HEAD
-            "ddr_1": [0, 2, 3, 5, 6, 8],
-            "ddr_2": [3, 5],
-            # "ddr_2": [0, 2, 3, 5, 6, 8],
-=======
             "ddr_0": [0, 2, 3, 5, 6, 8],
             "ddr_1": [3, 5],
->>>>>>> b22cdf27
+            # "ddr_2": [0, 2, 3, 5, 6, 8],
         }
         l2m_map = {
             "l2m_0": [1, 7],
